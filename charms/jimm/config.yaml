--- conflicted
+++ resolved
@@ -62,7 +62,6 @@
     type: string
     default: https://jaas.ai/models
     description: URL of the Juju Dashboard for this controller.
-<<<<<<< HEAD
   postgres-secret-storage:
     default: false
     type: boolean
@@ -78,9 +77,7 @@
     description: |
       Duration for the JWT expiry (defaults to 5 minutes).
     default: 5m
-=======
   macaroon-expiry-duration:
     type: string
     default: 24h
-    description: Expiry duration for authentication macaroons.
->>>>>>> e853eda3
+    description: Expiry duration for authentication macaroons.