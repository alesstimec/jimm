# JAAS Intelligent Model Manager

## Description

JIMM provides centralized model management for JAAS systems.

## Usage

The JIMM payload is provided by a JIMM snap that must be attached to
the application:

```
juju deploy ./jimm.charm --resource jimm-snap=jimm.snap
```

To upgrade the workload attach a new version of the snap:

```
juju attach juju-jimm jimm-snap=jimm.snap
```
## Dependencies

### Postgresql

JIMM requires a postgresql database for data storage:

```
juju deploy postgresql
juju add-relation juju-jimm:database postgresql:database
<<<<<<< HEAD
```

### OpenFGA

JIMM requires a OpenFGA store for access control data storage:

<!-- TODO (@babakks) This is not accurate/working. We need to elaborate on
this because there's no machine charm for OpenFGA, and the user needs to create
a cross-model relation to a k8s model running OpenFGA.
-->

```
juju deploy openfga
juju add-relation juju-jimm:openfga postgresql:openfga
=======
>>>>>>> b8373d81
```


## Developing

Create and activate a virtualenv with the development requirements:

    virtualenv -p python3 venv
    source venv/bin/activate
    pip install -r requirements-dev.txt

## Testing

The Python operator framework includes a very nice harness for testing
operator behaviour without full deployment. Just `run_tests`:

    ./run_tests<|MERGE_RESOLUTION|>--- conflicted
+++ resolved
@@ -27,7 +27,6 @@
 ```
 juju deploy postgresql
 juju add-relation juju-jimm:database postgresql:database
-<<<<<<< HEAD
 ```
 
 ### OpenFGA
@@ -42,8 +41,6 @@
 ```
 juju deploy openfga
 juju add-relation juju-jimm:openfga postgresql:openfga
-=======
->>>>>>> b8373d81
 ```
 
 
