#!/usr/bin/env python3
# This file is part of the JIMM k8s Charm for Juju.
# Copyright 2022 Canonical Ltd.
#
# This program is free software: you can redistribute it and/or modify
# it under the terms of the GNU General Public License version 3, as
# published by the Free Software Foundation.
#
# This program is distributed in the hope that it will be useful, but
# WITHOUT ANY WARRANTY; without even the implied warranties of
# MERCHANTABILITY, SATISFACTORY QUALITY, or FITNESS FOR A PARTICULAR
# PURPOSE.  See the GNU General Public License for more details.
#
# You should have received a copy of the GNU General Public License
# along with this program. If not, see <http://www.gnu.org/licenses/>.


import hashlib
import json
import logging
import socket

import hvac
import requests
from charms.data_platform_libs.v0.database_requires import (
    DatabaseEvent,
    DatabaseRequires,
)
from charms.grafana_k8s.v0.grafana_dashboard import GrafanaDashboardProvider
from charms.loki_k8s.v0.loki_push_api import LogProxyConsumer
from charms.nginx_ingress_integrator.v0.nginx_route import require_nginx_route
from charms.openfga_k8s.v0.openfga import OpenFGARequires, OpenFGAStoreCreateEvent
from charms.prometheus_k8s.v0.prometheus_scrape import MetricsEndpointProvider
from charms.tls_certificates_interface.v1.tls_certificates import (
    CertificateAvailableEvent,
    CertificateExpiringEvent,
    CertificateRevokedEvent,
    TLSCertificatesRequiresV1,
    generate_csr,
    generate_private_key,
)
from charms.traefik_k8s.v1.ingress import (
    IngressPerAppReadyEvent,
    IngressPerAppRequirer,
    IngressPerAppRevokedEvent,
)
from ops.charm import ActionEvent, CharmBase, RelationJoinedEvent
from ops.main import main
from ops.model import ActiveStatus, BlockedStatus, WaitingStatus

from state import State, requires_state, requires_state_setter

logger = logging.getLogger(__name__)

WORKLOAD_CONTAINER = "jimm"

REQUIRED_SETTINGS = {
    "JIMM_UUID": "missing uuid configuration",
    "JIMM_DSN": "missing postgresql relation",
    "CANDID_URL": "missing candid-url configuration",
    "OPENFGA_STORE": "missing openfga relation",
    "OPENFGA_AUTH_MODEL": "run create-authorization-model action",
    "OPENFGA_HOST": "missing openfga relation",
    "OPENFGA_SCHEME": "missing openfga relation",
    "OPENFGA_TOKEN": "missing openfga relation",
    "OPENFGA_PORT": "missing openfga relation",
}

JIMM_SERVICE_NAME = "jimm"
DATABASE_NAME = "jimm"
OPENFGA_STORE_NAME = "jimm"
LOG_FILE = "/var/log/jimm"
# This likely will just be JIMM's port.
PROMETHEUS_PORT = 8080


class JimmOperatorCharm(CharmBase):
    """JIMM Operator Charm."""

    def __init__(self, *args):
        super().__init__(*args)

        self._state = State(self.app, lambda: self.model.get_relation("peer"))
        self._unit_state = State(self.unit, lambda: self.model.get_relation("peer"))

        self.framework.observe(self.on.peer_relation_changed, self._on_peer_relation_changed)
        self.framework.observe(self.on.jimm_pebble_ready, self._on_jimm_pebble_ready)
        self.framework.observe(self.on.config_changed, self._on_config_changed)
        self.framework.observe(self.on.update_status, self._on_update_status)
        self.framework.observe(self.on.leader_elected, self._on_leader_elected)
        self.framework.observe(self.on.start, self._on_start)
        self.framework.observe(self.on.stop, self._on_stop)

        self.framework.observe(
            self.on.dashboard_relation_joined,
            self._on_dashboard_relation_joined,
        )

        # Certificates relation
        self.certificates = TLSCertificatesRequiresV1(self, "certificates")
        self.framework.observe(
            self.on.certificates_relation_joined,
            self._on_certificates_relation_joined,
        )
        self.framework.observe(
            self.certificates.on.certificate_available,
            self._on_certificate_available,
        )
        self.framework.observe(
            self.certificates.on.certificate_expiring,
            self._on_certificate_expiring,
        )
        self.framework.observe(
            self.certificates.on.certificate_revoked,
            self._on_certificate_revoked,
        )

        # Traefik ingress relation
        self.ingress = IngressPerAppRequirer(
            self,
            relation_name="ingress",
            port=8080,
        )
        self.framework.observe(self.ingress.on.ready, self._on_ingress_ready)
        self.framework.observe(
            self.ingress.on.revoked,
            self._on_ingress_revoked,
        )

        # Nginx ingress relation
        require_nginx_route(
            charm=self, service_hostname=self.config.get("dns-name", ""), service_name=self.app.name, service_port=8080
        )

        # Database relation
        self.database = DatabaseRequires(
            self,
            relation_name="database",
            database_name=DATABASE_NAME,
        )
        self.framework.observe(self.database.on.database_created, self._on_database_event)
        self.framework.observe(
            self.database.on.endpoints_changed,
            self._on_database_event,
        )
        self.framework.observe(self.on.database_relation_broken, self._on_database_relation_broken)

        # OpenFGA relation
        self.openfga = OpenFGARequires(self, OPENFGA_STORE_NAME)
        self.framework.observe(
            self.openfga.on.openfga_store_created,
            self._on_openfga_store_created,
        )

        # Vault relation
        self.framework.observe(self.on.vault_relation_joined, self._on_vault_relation_joined)
        self.framework.observe(self.on.vault_relation_changed, self._on_vault_relation_changed)
        self.framework.observe(self.on.vault_relation_departed, self._on_vault_relation_departed)

        # Grafana relation
        self._grafana_dashboards = GrafanaDashboardProvider(self, relation_name="grafana-dashboard")

        # Loki relation
        self._log_proxy = LogProxyConsumer(self, log_files=[LOG_FILE], relation_name="log-proxy")

        # Prometheus relation
        self._prometheus_scraping = MetricsEndpointProvider(
            self,
            relation_name="metrics-endpoint",
            jobs=[{"static_configs": [{"targets": [f"*:{PROMETHEUS_PORT}"]}]}],
            refresh_event=self.on.config_changed,
        )

        # create-authorization-model action
        self.framework.observe(
            self.on.create_authorization_model_action,
            self._on_create_authorization_model_action,
        )

        self._local_agent_filename = "agent.json"
        self._local_vault_secret_filename = "vault_secret.js"
        self._agent_filename = "/root/config/agent.json"
        self._vault_secret_filename = "/root/config/vault_secret.json"
        self._vault_path = "charm-jimm-k8s-creds"

    def _on_peer_relation_changed(self, event):
        self._update_workload(event)

    def _on_jimm_pebble_ready(self, event):
        self._update_workload(event)

    def _on_config_changed(self, event):
        self._update_workload(event)

    @requires_state_setter
    def _on_leader_elected(self, event):
        if not self._state.private_key:
            private_key: bytes = generate_private_key(key_size=4096)
            self._state.private_key = private_key.decode()

        self._update_workload(event)

    def _ensure_bakery_agent_file(self, event):
        # we create the file containing agent keys if needed.
        if not self._path_exists_in_workload(self._agent_filename):
            url = self.config.get("candid-url", "")
            username = self.config.get("candid-agent-username", "")
            private_key = self.config.get("candid-agent-private-key", "")
            public_key = self.config.get("candid-agent-public-key", "")
            if not url or not username or not private_key or not public_key:
                return ""
            data = {
                "key": {"public": public_key, "private": private_key},
                "agents": [{"url": url, "username": username}],
            }
            agent_data = json.dumps(data)

            self._push_to_workload(self._agent_filename, agent_data, event)

    @requires_state
    def _update_workload(self, event):
        """' Update workload with all available configuration
        data."""

        container = self.unit.get_container(WORKLOAD_CONTAINER)
        if not container.can_connect():
            logger.info("cannot connect to the workload container - deferring the event")
            event.defer()
            return

        self._ensure_bakery_agent_file(event)
        self._ensure_vault_file(event)
<<<<<<< HEAD
=======
        if self.model.get_relation("vault") and not container.exists(self._vault_secret_filename):
            logger.warning("Vault relation present but vault setup is not ready yet")
            self.unit.status = BlockedStatus("Vault relation present but vault setup is not ready yet")
            return
        self._install_dashboard(event)
>>>>>>> d2a93f2b

        dns_name = self._get_dns_name(event)
        if not dns_name:
            logger.warning("dns name not set")
            return

        config_values = {
            "CANDID_PUBLIC_KEY": self.config.get("candid-public-key", ""),
            "CANDID_URL": self.config.get("candid-url", ""),
            "JIMM_ADMINS": self.config.get("controller-admins", ""),
            "JIMM_DNS_NAME": dns_name,
            "JIMM_LOG_LEVEL": self.config.get("log-level", ""),
            "JIMM_UUID": self.config.get("uuid", ""),
            "JIMM_DASHBOARD_LOCATION": self.config.get("juju-dashboard-location", "https://jaas.ai/models"),
            "JIMM_LISTEN_ADDR": ":8080",
            "OPENFGA_STORE": self._state.openfga_store_id,
            "OPENFGA_AUTH_MODEL": self._state.openfga_auth_model_id,
            "OPENFGA_HOST": self._state.openfga_address,
            "OPENFGA_SCHEME": self._state.openfga_scheme,
            "OPENFGA_TOKEN": self._state.openfga_token,
            "OPENFGA_PORT": self._state.openfga_port,
            "PRIVATE_KEY": self.config.get("private-key", ""),
            "PUBLIC_KEY": self.config.get("public-key", ""),
        }
        if self._state.dsn:
            config_values["JIMM_DSN"] = self._state.dsn

        if container.exists(self._agent_filename):
            config_values["BAKERY_AGENT_FILE"] = self._agent_filename

        if container.exists(self._vault_secret_filename):
            config_values["VAULT_ADDR"] = self._state.vault_address
            config_values["VAULT_PATH"] = self._vault_path
            config_values["VAULT_SECRET_FILE"] = self._vault_secret_filename
            config_values["VAULT_AUTH_PATH"] = "/auth/approle/login"

        if self.model.unit.is_leader():
            config_values["JIMM_WATCH_CONTROLLERS"] = "1"
            config_values["JIMM_ENABLE_JWKS_ROTATOR"] = "1"

        # remove empty configuration values
        config_values = {key: value for key, value in config_values.items() if value}

        pebble_layer = {
            "summary": "jimm layer",
            "description": "pebble config layer for jimm",
            "services": {
                JIMM_SERVICE_NAME: {
                    "override": "replace",
                    "summary": "JAAS Intelligent Model Manager",
                    "command": "/root/jimmsrv",
                    "startup": "disabled",
                    "environment": config_values,
                }
            },
            "checks": {
                "jimm-check": {
                    "override": "replace",
                    "period": "1m",
                    "http": {"url": "http://localhost:8080/debug/status"},
                }
            },
        }
        container.add_layer("jimm", pebble_layer, combine=True)
        if self._ready():
            if container.get_service(JIMM_SERVICE_NAME).is_running():
                logger.info("replanning service")
                container.replan()
            else:
                logger.info("starting service")
                container.start(JIMM_SERVICE_NAME)
            self.unit.status = ActiveStatus("running")
        else:
            logger.info("workload container not ready - deferring")
            event.defer()
            return

        dashboard_relation = self.model.get_relation("dashboard")
        if dashboard_relation and self.unit.is_leader():
            dashboard_relation.data[self.app].update(
                {
                    "controller_url": "wss://{}".format(dns_name),
                    "identity_provider_url": self.config.get("candid-url"),
                    "is_juju": str(False),
                }
            )

    def _on_start(self, event):
        """Start JIMM."""
        self._update_workload(event)

    def _on_stop(self, _):
        """Stop JIMM."""
        try:
            container = self.unit.get_container(WORKLOAD_CONTAINER)
            if container.can_connect():
                container.stop(JIMM_SERVICE_NAME)
        except Exception as e:
            logger.info("failed to stop the jimm service: {}".format(e))
        self._ready()

    def _on_update_status(self, _):
        """Update the status of the charm."""
        self._ready()

    @requires_state_setter
    def _on_dashboard_relation_joined(self, event: RelationJoinedEvent):
        dns_name = self._get_dns_name(event)
        if not dns_name:
            return

        event.relation.data[self.app].update(
            {
                "controller_url": "wss://{}".format(dns_name),
                "identity_provider_url": self.config["candid-url"],
                "is_juju": str(False),
            }
        )

    @requires_state_setter
    def _on_database_event(self, event: DatabaseEvent) -> None:
        """Database event handler."""

        # get the first endpoint from a comma separate list
        ep = event.endpoints.split(",", 1)[0]
        # compose the db connection string
        uri = f"postgresql://{event.username}:{event.password}@{ep}/{DATABASE_NAME}"

        logger.info("received database uri: {}".format(uri))

        # record the connection string
        self._state.dsn = uri

        self._update_workload(event)

    @requires_state_setter
    def _on_database_relation_broken(self, event: DatabaseEvent) -> None:
        """Database relation broken handler."""

        # when the database relation is broken, we unset the
        # connection string and schema-created from the application
        # bucket of the peer relation
        del self._state.dsn

        self._update_workload(event)

    def _ready(self):
        container = self.unit.get_container(WORKLOAD_CONTAINER)

        if container.can_connect():
            plan = container.get_plan()
            if plan.services.get(JIMM_SERVICE_NAME) is None:
                logger.warning("waiting for service")
                if self.unit.status.message == "":
                    self.unit.status = WaitingStatus("waiting for service")
                return False

            env_vars = plan.services.get(JIMM_SERVICE_NAME).environment

            for setting, message in REQUIRED_SETTINGS.items():
                if not env_vars.get(setting, ""):
                    self.unit.status = BlockedStatus(
                        "{} configuration value not set: {}".format(setting, message),
                    )
                    return False

            if container.get_service(JIMM_SERVICE_NAME).is_running():
                self.unit.status = ActiveStatus("running")
            else:
                self.unit.status = WaitingStatus("stopped")
            return True
        else:
            logger.error("cannot connect to workload container")
            self.unit.status = WaitingStatus("waiting for jimm workload")
            return False

    def _get_network_address(self, event):
        return str(self.model.get_binding(event.relation).network.egress_subnets[0].network_address)

    def _on_vault_relation_joined(self, event):
        if self.config.get("vault-access-address") is None:
            logger.error("Missing config vault-access-address for vault relation")
            raise ValueError("Missing config vault-access-address for vault relation")

        event.relation.data[self.unit]["secret_backend"] = json.dumps(self._vault_path)
        event.relation.data[self.unit]["hostname"] = json.dumps(socket.gethostname())
        event.relation.data[self.unit]["access_address"] = self.config["vault-access-address"]
        event.relation.data[self.unit]["isolated"] = json.dumps(False)

    def _ensure_vault_file(self, event):
        container = self.unit.get_container(WORKLOAD_CONTAINER)

        if not self._unit_state.is_ready():
            logger.info("unit state not ready")
            event.defer()
            return

        # if we can't connect to the container we should defer
        # this event.
        if not container.can_connect():
            event.defer()
            return

        if container.exists(self._vault_secret_filename):
            container.remove_path(self._vault_secret_filename)

        secret_data = self._unit_state.vault_secret_data
        if secret_data:
            self._push_to_workload(self._vault_secret_filename, secret_data, event)

    def _on_vault_relation_departed(self, event):
        if self._unit_state.vault_secret_data is not None:
            logger.info("secret data found will remove")
            self._unit_state.vault_secret_data = None

        container = self.unit.get_container(WORKLOAD_CONTAINER)
        if not container.can_connect():
            logger.info("cannot connect to the workload container - deferring the event")
            event.defer()
            return

        if container.exists(self._vault_secret_filename):
            logger.info("Removing vault secret from workload container")
            container.remove_path(self._vault_secret_filename)

    def _on_vault_relation_changed(self, event):
        if not self._unit_state.is_ready() or not self._state.is_ready():
            logger.info("state not ready")
            event.defer()
            return

        if self._unit_state.vault_secret_data is not None:
            return

        addr = None
        role_id = None
        token = None
        try:
            for key, value in event.relation.data[event.unit].items():
                value = value.strip('"')
                if "vault_url" in key:
                    addr = value
                if "_role_id" in key:
                    role_id = value
                if "_token" in key:
                    token = value
        except Exception:
            logger.warning("Vault relation not ready")
            return
        if not addr:
            logger.warning("Vault address not received")
            return
        if not role_id:
            logger.warning("Vault roleid not received")
            return
        if not token:
            logger.warning("Vault token not received")
            return
        client = hvac.Client(url=addr, token=token)
        secret = client.sys.unwrap()
        secret["data"]["role_id"] = role_id

        secret_data = json.dumps(secret)

        logger.info("setting unit state data {}".format(secret_data))
        self._unit_state.vault_secret_data = secret_data
        if self.unit.is_leader():
            self._state.vault_address = addr

        self._update_workload(event)

    def _path_exists_in_workload(self, path: str):
        """Returns true if the specified path exists in the
        workload container."""
        container = self.unit.get_container(WORKLOAD_CONTAINER)
        if container.can_connect():
            return container.exists(path)
        return False

    def _push_to_workload(self, filename, content, event):
        """Create file on the workload container with
        the specified content."""

        container = self.unit.get_container(WORKLOAD_CONTAINER)
        if container.can_connect():
            logger.info("pushing file {} to the workload containe".format(filename))
            container.push(filename, content, make_dirs=True)
        else:
            logger.info("workload container not ready - defering")
            event.defer()

    def _hash(self, filename):
        buffer_size = 65536
        md5 = hashlib.md5()

        with open(filename, "rb") as f:
            while True:
                data = f.read(buffer_size)
                if not data:
                    break
                md5.update(data)
            return md5.hexdigest()

    @requires_state_setter
    def _on_openfga_store_created(self, event: OpenFGAStoreCreateEvent):
        if not event.store_id:
            return

        token = event.token
        if event.token_secret_id:
            secret = self.model.get_secret(id=event.token_secret_id)
            secret_content = secret.get_content()
            token = secret_content["token"]

        self._state.openfga_store_id = event.store_id
        self._state.openfga_token = token
        self._state.openfga_address = event.address
        self._state.openfga_port = event.port
        self._state.openfga_scheme = event.scheme

        self._update_workload(event)

    @requires_state
    def _get_dns_name(self, event):
        if not self._state.is_ready():
            event.defer()
            logger.warning("State is not ready")
            return None

        default_dns_name = "{}.{}-endpoints.{}.svc.cluster.local".format(
            self.unit.name.replace("/", "-"),
            self.app.name,
            self.model.name,
        )
        dns_name = self.config.get("dns-name", default_dns_name)
        if self._state.dns_name:
            dns_name = self._state.dns_name

        return dns_name

    @requires_state_setter
    def _on_certificates_relation_joined(self, event: RelationJoinedEvent) -> None:
        dns_name = self._get_dns_name(event)
        if not dns_name:
            return

        csr = generate_csr(
            private_key=self._state.private_key.encode(),
            subject=dns_name,
        )

        self._state.csr = csr.decode()

        self.certificates.request_certificate_creation(certificate_signing_request=csr)

    @requires_state_setter
    def _on_certificate_available(self, event: CertificateAvailableEvent) -> None:
        self._state.certificate = event.certificate
        self._state.ca = event.ca
        self._state.chain = event.chain

        self._update_workload(event)

    @requires_state_setter
    def _on_certificate_expiring(self, event: CertificateExpiringEvent) -> None:
        old_csr = self._state.csr
        private_key = self._state.private_key
        dns_name = self._get_dns_name(event)
        if not dns_name:
            return

        new_csr = generate_csr(
            private_key=private_key.encode(),
            subject=dns_name,
        )
        self.certificates.request_certificate_renewal(
            old_certificate_signing_request=old_csr,
            new_certificate_signing_request=new_csr,
        )
        self._state.csr = new_csr.decode()

        self._update_workload(event)

    @requires_state_setter
    def _on_certificate_revoked(self, event: CertificateRevokedEvent) -> None:
        old_csr = self._state.csr
        private_key = self._state.private_key
        dns_name = self._get_dns_name(event)
        if not dns_name:
            return

        new_csr = generate_csr(
            private_key=private_key.encode(),
            subject=dns_name,
        )
        self.certificates.request_certificate_renewal(
            old_certificate_signing_request=old_csr,
            new_certificate_signing_request=new_csr,
        )

        self._state.csr = new_csr.decode()
        del self._state.certificate
        del self._state.ca
        del self._state.chain

        self.unit.status = WaitingStatus("Waiting for new certificate")
        self._update_workload(event)

    @requires_state_setter
    def _on_ingress_ready(self, event: IngressPerAppReadyEvent):
        self._state.dns_name = event.url

        self._update_workload(event)

    @requires_state_setter
    def _on_ingress_revoked(self, event: IngressPerAppRevokedEvent):
        del self._state.dns_name

        self._update_workload(event)

    @requires_state_setter
    def _on_create_authorization_model_action(self, event: ActionEvent):
        model = event.params["model"]
        if not model:
            event.fail("authorization model not specified")
            return
        model_json = json.loads(model)

        openfga_store_id = self._state.openfga_store_id
        openfga_token = self._state.openfga_token
        openfga_address = self._state.openfga_address
        openfga_port = self._state.openfga_port
        openfga_scheme = self._state.openfga_scheme

        if not openfga_address or not openfga_port or not openfga_scheme or not openfga_token or not openfga_store_id:
            event.fail("missing openfga relation")
            return

        url = "{}://{}:{}/stores/{}/authorization-models".format(
            openfga_scheme,
            openfga_address,
            openfga_port,
            openfga_store_id,
        )
        headers = {"Content-Type": "application/json"}
        if openfga_token:
            headers["Authorization"] = "Bearer {}".format(openfga_token)

        # do the post request
        logger.info("posting to {}, with headers {}".format(url, headers))
        response = requests.post(
            url,
            json=model_json,
            headers=headers,
            verify=False,
        )
        if not response.ok:
            event.fail(
                "failed to create the authorization model: {}".format(response.text),
            )
            return
        data = response.json()
        authorization_model_id = data.get("authorization_model_id", "")
        if not authorization_model_id:
            event.fail("response does not contain authorization model id: {}".format(response.text))
            return
        self._state.openfga_auth_model_id = authorization_model_id
        self._update_workload(event)


def _json_data(event, key):
    logger.debug("getting relation data {}".format(key))
    try:
        return json.loads(event.relation.data[event.unit][key])
    except KeyError:
        return None


if __name__ == "__main__":
    main(JimmOperatorCharm)<|MERGE_RESOLUTION|>--- conflicted
+++ resolved
@@ -230,14 +230,10 @@
 
         self._ensure_bakery_agent_file(event)
         self._ensure_vault_file(event)
-<<<<<<< HEAD
-=======
         if self.model.get_relation("vault") and not container.exists(self._vault_secret_filename):
             logger.warning("Vault relation present but vault setup is not ready yet")
             self.unit.status = BlockedStatus("Vault relation present but vault setup is not ready yet")
             return
-        self._install_dashboard(event)
->>>>>>> d2a93f2b
 
         dns_name = self._get_dns_name(event)
         if not dns_name:
