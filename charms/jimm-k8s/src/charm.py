--- conflicted
+++ resolved
@@ -22,10 +22,7 @@
 import socket
 
 import hvac
-<<<<<<< HEAD
 import requests
-=======
->>>>>>> b8373d81
 from charms.data_platform_libs.v0.database_requires import (
     DatabaseEvent,
     DatabaseRequires,
@@ -33,10 +30,7 @@
 from charms.grafana_k8s.v0.grafana_dashboard import GrafanaDashboardProvider
 from charms.loki_k8s.v0.loki_push_api import LogProxyConsumer
 from charms.nginx_ingress_integrator.v0.nginx_route import require_nginx_route
-<<<<<<< HEAD
 from charms.openfga_k8s.v0.openfga import OpenFGARequires, OpenFGAStoreCreateEvent
-=======
->>>>>>> b8373d81
 from charms.prometheus_k8s.v0.prometheus_scrape import MetricsEndpointProvider
 from charms.tls_certificates_interface.v1.tls_certificates import (
     CertificateAvailableEvent,
@@ -52,11 +46,7 @@
     IngressPerAppRevokedEvent,
 )
 from ops import pebble
-<<<<<<< HEAD
 from ops.charm import ActionEvent, CharmBase, RelationJoinedEvent
-=======
-from ops.charm import CharmBase, RelationJoinedEvent
->>>>>>> b8373d81
 from ops.main import main
 from ops.model import (
     ActiveStatus,
@@ -76,7 +66,6 @@
     "JIMM_UUID",
     "JIMM_DSN",
     "CANDID_URL",
-<<<<<<< HEAD
     "OPENFGA_STORE",
     "OPENFGA_AUTH_MODEL",
     "OPENFGA_HOST",
@@ -87,11 +76,6 @@
 
 DATABASE_NAME = "jimm"
 OPENFGA_STORE_NAME = "jimm"
-=======
-]
-
-DATABASE_NAME = "jimm"
->>>>>>> b8373d81
 LOG_FILE = "/var/log/jimm"
 # This likely will just be JIMM's port.
 PROMETHEUS_PORT = 8080
@@ -153,7 +137,6 @@
         require_nginx_route(
             charm=self, service_hostname=self.config.get("dns-name", ""), service_name=self.app.name, service_port=8080
         )
-<<<<<<< HEAD
 
         # Database relation
         self.database = DatabaseRequires(
@@ -197,38 +180,6 @@
         self.framework.observe(
             self.on.create_authorization_model_action,
             self._on_create_authorization_model_action,
-=======
-
-        # Database relation
-        self.database = DatabaseRequires(
-            self,
-            relation_name="database",
-            database_name=DATABASE_NAME,
-        )
-        self.framework.observe(self.database.on.database_created, self._on_database_event)
-        self.framework.observe(
-            self.database.on.endpoints_changed,
-            self._on_database_event,
-        )
-        self.framework.observe(self.on.database_relation_broken, self._on_database_relation_broken)
-
-        # Vault relation
-        self.framework.observe(self.on.vault_relation_joined, self._on_vault_relation_joined)
-        self.framework.observe(self.on.vault_relation_changed, self._on_vault_relation_changed)
-
-        # Grafana relation
-        self._grafana_dashboards = GrafanaDashboardProvider(self, relation_name="grafana-dashboard")
-
-        # Loki relation
-        self._log_proxy = LogProxyConsumer(self, log_files=[LOG_FILE], relation_name="log-proxy")
-
-        # Prometheus relation
-        self._prometheus_scraping = MetricsEndpointProvider(
-            self,
-            relation_name="metrics-endpoint",
-            jobs=[{"static_configs": [{"targets": [f"*:{PROMETHEUS_PORT}"]}]}],
-            refresh_event=self.on.config_changed,
->>>>>>> b8373d81
         )
 
         self._local_agent_filename = "agent.json"
@@ -367,11 +318,7 @@
         if dashboard_relation and self.unit.is_leader():
             dashboard_relation.data[self.app].update(
                 {
-<<<<<<< HEAD
-                    "controller-url": dns_name,
-=======
                     "controller-url": "wss://{}".format(dns_name),
->>>>>>> b8373d81
                     "identity-provider-url": self.config.get("candid-url"),
                     "is-juju": str(False),
                 }
@@ -400,11 +347,7 @@
 
         event.relation.data[self.app].update(
             {
-<<<<<<< HEAD
-                "controller-url": dns_name,
-=======
                 "controller-url": "wss://{}".format(dns_name),
->>>>>>> b8373d81
                 "identity-provider-url": self.config["candid-url"],
                 "is-juju": str(False),
             }
@@ -425,19 +368,11 @@
         self._state.dsn = uri
 
         self._update_workload(event)
-<<<<<<< HEAD
 
     @requires_state_setter
     def _on_database_relation_broken(self, event: DatabaseEvent) -> None:
         """Database relation broken handler."""
 
-=======
-
-    @requires_state_setter
-    def _on_database_relation_broken(self, event: DatabaseEvent) -> None:
-        """Database relation broken handler."""
-
->>>>>>> b8373d81
         # when the database relation is broken, we unset the
         # connection string and schema-created from the application
         # bucket of the peer relation
@@ -624,7 +559,6 @@
                 md5.update(data)
             return md5.hexdigest()
 
-<<<<<<< HEAD
     @requires_state_setter
     def _on_openfga_store_created(self, event: OpenFGAStoreCreateEvent):
         if not event.store_id:
@@ -641,8 +575,6 @@
 
         self._update_workload(event)
 
-=======
->>>>>>> b8373d81
     @requires_state
     def _get_dns_name(self, event):
         if not self._state.is_ready():
@@ -741,7 +673,6 @@
 
         self._update_workload(event)
 
-<<<<<<< HEAD
     @requires_state_setter
     def _on_create_authorization_model_action(self, event: ActionEvent):
         model = event.params["model"]
@@ -791,8 +722,6 @@
         self._state.openfga_auth_model_id = authorization_model_id
         self._update_workload(event)
 
-=======
->>>>>>> b8373d81
 
 def _json_data(event, key):
     logger.debug("getting relation data {}".format(key))
