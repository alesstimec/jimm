--- conflicted
+++ resolved
@@ -18,7 +18,6 @@
 MINIMAL_CONFIG = {
     "uuid": "1234567890",
     "candid-url": "test-candid-url",
-<<<<<<< HEAD
     "public-key": "izcYsQy3TePp6bLjqOo3IRPFvkQd2IKtyODGqC6SdFk=",
     "private-key": "ly/dzsI9Nt/4JxUILQeAX79qZ4mygDiuYGqc2ZEiDEc=",
     "vault-access-address": "10.0.1.123",
@@ -37,9 +36,7 @@
     "PRIVATE_KEY": "ly/dzsI9Nt/4JxUILQeAX79qZ4mygDiuYGqc2ZEiDEc=",
     "PUBLIC_KEY": "izcYsQy3TePp6bLjqOo3IRPFvkQd2IKtyODGqC6SdFk=",
     "JIMM_AUDIT_LOG_RETENTION_PERIOD_IN_DAYS": "0",
-=======
     "macaroon-expiry-duration": "48h",
->>>>>>> e853eda3
 }
 
 
@@ -89,20 +86,7 @@
                         "startup": "disabled",
                         "override": "replace",
                         "command": "/root/jimmsrv",
-<<<<<<< HEAD
                         "environment": EXPECTED_ENV,
-=======
-                        "environment": {
-                            "CANDID_URL": "test-candid-url",
-                            "JIMM_DASHBOARD_LOCATION": "https://jaas.ai/models",
-                            "JIMM_DNS_NAME": "juju-jimm-k8s-0.juju-jimm-k8s-endpoints.None.svc.cluster.local",
-                            "JIMM_LISTEN_ADDR": ":8080",
-                            "JIMM_LOG_LEVEL": "info",
-                            "JIMM_MACAROON_EXPIRY_DURATION": "48h",
-                            "JIMM_UUID": "1234567890",
-                            "JIMM_WATCH_CONTROLLERS": "1",
-                        },
->>>>>>> e853eda3
                     }
                 }
             },
@@ -159,20 +143,7 @@
                         "startup": "disabled",
                         "override": "replace",
                         "command": "/root/jimmsrv",
-<<<<<<< HEAD
                         "environment": expected_env,
-=======
-                        "environment": {
-                            "CANDID_URL": "test-candid-url",
-                            "JIMM_DASHBOARD_LOCATION": "https://jaas.ai/models",
-                            "JIMM_DNS_NAME": "juju-jimm-k8s-0.juju-jimm-k8s-endpoints.None.svc.cluster.local",
-                            "JIMM_LISTEN_ADDR": ":8080",
-                            "JIMM_LOG_LEVEL": "info",
-                            "JIMM_MACAROON_EXPIRY_DURATION": "48h",
-                            "JIMM_UUID": "1234567890",
-                            "JIMM_WATCH_CONTROLLERS": "1",
-                        },
->>>>>>> e853eda3
                     }
                 }
             },
@@ -209,21 +180,7 @@
                         "startup": "disabled",
                         "override": "replace",
                         "command": "/root/jimmsrv",
-<<<<<<< HEAD
                         "environment": expected_env,
-=======
-                        "environment": {
-                            "BAKERY_AGENT_FILE": "/root/config/agent.json",
-                            "CANDID_URL": "test-candid-url",
-                            "JIMM_DASHBOARD_LOCATION": "https://jaas.ai/models",
-                            "JIMM_DNS_NAME": "juju-jimm-k8s-0.juju-jimm-k8s-endpoints.None.svc.cluster.local",
-                            "JIMM_LISTEN_ADDR": ":8080",
-                            "JIMM_LOG_LEVEL": "info",
-                            "JIMM_MACAROON_EXPIRY_DURATION": "24h",
-                            "JIMM_UUID": "1234567890",
-                            "JIMM_WATCH_CONTROLLERS": "1",
-                        },
->>>>>>> e853eda3
                     }
                 }
             },
