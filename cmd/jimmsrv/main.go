// Copyright 2021 Canonical Ltd.

package main

import (
	"context"
	"net/http"
	"os"
	"strings"
	"syscall"
	"time"

	service "github.com/canonical/go-service"
	"github.com/juju/zaputil/zapctx"
	"go.uber.org/zap"

	"github.com/canonical/jimm"
	"github.com/canonical/jimm/version"
)

func main() {
	ctx, s := service.NewService(context.Background(), os.Interrupt, syscall.SIGTERM)
	s.Go(func() error {
		return start(ctx, s)
	})
	err := s.Wait()

	zapctx.Error(context.Background(), "shutdown", zap.Error(err))
	if _, ok := err.(*service.SignalError); !ok {
		os.Exit(1)
	}
}

// start initialises the jimmsrv service.
func start(ctx context.Context, s *service.Service) error {
	zapctx.Info(ctx, "jimm info",
		zap.String("version", version.VersionInfo.Version),
		zap.String("commit", version.VersionInfo.GitCommit),
	)
	if logLevel := os.Getenv("JIMM_LOG_LEVEL"); logLevel != "" {
		if err := zapctx.LogLevel.UnmarshalText([]byte(logLevel)); err != nil {
			zapctx.Error(ctx, "cannot set log level", zap.Error(err))
		}
	}
<<<<<<< HEAD
	// TODO(mhilton) access logs?
	addr := os.Getenv("JIMM_LISTEN_ADDR")
	if addr == "" {
		addr = ":http-alt"
	}
	jimmsvc, err := jimm.NewService(ctx, jimm.Params{
		ControllerUUID:    os.Getenv("JIMM_UUID"),
		DSN:               os.Getenv("JIMM_DSN"),
		CandidURL:         os.Getenv("CANDID_URL"),
		CandidPublicKey:   os.Getenv("CANDID_PUBLIC_KEY"),
		BakeryAgentFile:   os.Getenv("BAKERY_AGENT_FILE"),
		ControllerAdmins:  strings.Fields(os.Getenv("JIMM_ADMINS")),
		VaultSecretFile:   os.Getenv("VAULT_SECRET_FILE"),
		VaultAddress:      os.Getenv("VAULT_ADDR"),
		VaultAuthPath:     os.Getenv("VAULT_AUTH_PATH"),
		VaultPath:         os.Getenv("VAULT_PATH"),
		DashboardLocation: os.Getenv("JIMM_DASHBOARD_LOCATION"),
		PublicDNSName:     os.Getenv("JIMM_DNS_NAME"),
		OpenFGAParams: jimm.OpenFGAParams{
			Scheme:    os.Getenv("OPENFGA_SCHEME"),
			Host:      os.Getenv("OPENFGA_HOST"),
			Store:     os.Getenv("OPENFGA_STORE"),
			AuthModel: os.Getenv("OPENFGA_AUTH_MODEL"),
			Token:     os.Getenv("OPENFGA_TOKEN"),
			Port:      os.Getenv("OPENFGA_PORT"),
		},
		PrivateKey:                    os.Getenv("BAKERY_PRIVATE_KEY"),
		PublicKey:                     os.Getenv("BAKERY_PUBLIC_KEY"),
		AuditLogRetentionPeriodInDays: os.Getenv("JIMM_AUDIT_LOG_RETENTION_PERIOD_IN_DAYS"),
=======

	macaroonExpiryDuration := 24 * time.Hour
	durationString := os.Getenv("JIMM_MACAROON_EXPIRY_DURATION")
	if durationString != "" {
		expiry, err := time.ParseDuration(durationString)
		if err != nil {
			zapctx.Error(ctx, "failed to parse macaroon expiry duration", zap.Error(err))
		}
		macaroonExpiryDuration = expiry
	}
	jimmsvc, err := jimm.NewService(ctx, jimm.Params{
		ControllerUUID:         os.Getenv("JIMM_UUID"),
		DSN:                    os.Getenv("JIMM_DSN"),
		CandidURL:              os.Getenv("CANDID_URL"),
		CandidPublicKey:        os.Getenv("CANDID_PUBLIC_KEY"),
		BakeryAgentFile:        os.Getenv("BAKERY_AGENT_FILE"),
		ControllerAdmins:       strings.Fields(os.Getenv("JIMM_ADMINS")),
		VaultSecretFile:        os.Getenv("VAULT_SECRET_FILE"),
		VaultAddress:           os.Getenv("VAULT_ADDR"),
		VaultAuthPath:          os.Getenv("VAULT_AUTH_PATH"),
		VaultPath:              os.Getenv("VAULT_PATH"),
		DashboardLocation:      os.Getenv("JIMM_DASHBOARD_LOCATION"),
		PublicDNSName:          os.Getenv("JIMM_DNS_NAME"),
		MacaroonExpiryDuration: macaroonExpiryDuration,
>>>>>>> e853eda3
	})
	if err != nil {
		return err
	}
	if os.Getenv("JIMM_WATCH_CONTROLLERS") != "" {
		s.Go(func() error { return jimmsvc.WatchControllers(ctx) }) // Deletes dead/dying models, updates model config.
		s.Go(func() error { return jimmsvc.PollModels(ctx) })       // Poll for access control changes on the controller.
	}
	s.Go(func() error { return jimmsvc.WatchModelSummaries(ctx) })

	if os.Getenv("JIMM_ENABLE_JWKS_ROTATOR") != "" {
		zapctx.Info(ctx, "attempting to start JWKS rotator")
		s.Go(func() error {
			err := jimmsvc.StartJWKSRotator(ctx, time.NewTicker(time.Hour).C, time.Now().UTC().AddDate(0, 3, 0))
			if err != nil {
				zapctx.Error(ctx, "failed to start JWKS rotator", zap.Error(err))
			}
			return err
		})
	}

	httpsrv := &http.Server{
		Addr:    addr,
		Handler: jimmsvc,
	}
	s.OnShutdown(func() {
		ctx, cancel := context.WithTimeout(context.Background(), 10*time.Second)
		defer cancel()
		zapctx.Warn(ctx, "server shutdown triggered")
		httpsrv.Shutdown(ctx)
	})
	s.Go(httpsrv.ListenAndServe)
	jimmsvc.RegisterJwksCache(ctx)
	zapctx.Info(ctx, "Successfully started JIMM server")
	return nil
}<|MERGE_RESOLUTION|>--- conflicted
+++ resolved
@@ -42,11 +42,19 @@
 			zapctx.Error(ctx, "cannot set log level", zap.Error(err))
 		}
 	}
-<<<<<<< HEAD
 	// TODO(mhilton) access logs?
 	addr := os.Getenv("JIMM_LISTEN_ADDR")
 	if addr == "" {
 		addr = ":http-alt"
+	}
+	macaroonExpiryDuration := 24 * time.Hour
+	durationString := os.Getenv("JIMM_MACAROON_EXPIRY_DURATION")
+	if durationString != "" {
+		expiry, err := time.ParseDuration(durationString)
+		if err != nil {
+			zapctx.Error(ctx, "failed to parse macaroon expiry duration", zap.Error(err))
+		}
+		macaroonExpiryDuration = expiry
 	}
 	jimmsvc, err := jimm.NewService(ctx, jimm.Params{
 		ControllerUUID:    os.Getenv("JIMM_UUID"),
@@ -72,32 +80,7 @@
 		PrivateKey:                    os.Getenv("BAKERY_PRIVATE_KEY"),
 		PublicKey:                     os.Getenv("BAKERY_PUBLIC_KEY"),
 		AuditLogRetentionPeriodInDays: os.Getenv("JIMM_AUDIT_LOG_RETENTION_PERIOD_IN_DAYS"),
-=======
-
-	macaroonExpiryDuration := 24 * time.Hour
-	durationString := os.Getenv("JIMM_MACAROON_EXPIRY_DURATION")
-	if durationString != "" {
-		expiry, err := time.ParseDuration(durationString)
-		if err != nil {
-			zapctx.Error(ctx, "failed to parse macaroon expiry duration", zap.Error(err))
-		}
-		macaroonExpiryDuration = expiry
-	}
-	jimmsvc, err := jimm.NewService(ctx, jimm.Params{
-		ControllerUUID:         os.Getenv("JIMM_UUID"),
-		DSN:                    os.Getenv("JIMM_DSN"),
-		CandidURL:              os.Getenv("CANDID_URL"),
-		CandidPublicKey:        os.Getenv("CANDID_PUBLIC_KEY"),
-		BakeryAgentFile:        os.Getenv("BAKERY_AGENT_FILE"),
-		ControllerAdmins:       strings.Fields(os.Getenv("JIMM_ADMINS")),
-		VaultSecretFile:        os.Getenv("VAULT_SECRET_FILE"),
-		VaultAddress:           os.Getenv("VAULT_ADDR"),
-		VaultAuthPath:          os.Getenv("VAULT_AUTH_PATH"),
-		VaultPath:              os.Getenv("VAULT_PATH"),
-		DashboardLocation:      os.Getenv("JIMM_DASHBOARD_LOCATION"),
-		PublicDNSName:          os.Getenv("JIMM_DNS_NAME"),
-		MacaroonExpiryDuration: macaroonExpiryDuration,
->>>>>>> e853eda3
+		MacaroonExpiryDuration:        macaroonExpiryDuration,
 	})
 	if err != nil {
 		return err
