// Copyright 2023 Canonical Ltd.

package jimmtest

import (
	"context"
	"time"

	"github.com/go-macaroon-bakery/macaroon-bakery/v3/bakery"
	"github.com/google/uuid"
	jujuparams "github.com/juju/juju/rpc/params"
	"github.com/juju/names/v5"
	"github.com/juju/version"

	"github.com/canonical/jimm/v3/internal/common/pagination"
	"github.com/canonical/jimm/v3/internal/db"
	"github.com/canonical/jimm/v3/internal/dbmodel"
	"github.com/canonical/jimm/v3/internal/errors"
	"github.com/canonical/jimm/v3/internal/jimm"
	jimmcreds "github.com/canonical/jimm/v3/internal/jimm/credentials"
	"github.com/canonical/jimm/v3/internal/jimmtest/mocks"
	"github.com/canonical/jimm/v3/internal/openfga"
	ofganames "github.com/canonical/jimm/v3/internal/openfga/names"
	"github.com/canonical/jimm/v3/internal/pubsub"
	"github.com/canonical/jimm/v3/pkg/api/params"
	jimmnames "github.com/canonical/jimm/v3/pkg/names"
)

// JIMM is a default implementation of the jujuapi.JIMM interface. Every method
// has a corresponding funcion field. Whenever the method is called it
// will delegate to the requested funcion or if the funcion is nil return
// a NotImplemented error.
type JIMM struct {
	mocks.RelationService
	mocks.GroupService
	AddAuditLogEntry_                  func(ale *dbmodel.AuditLogEntry)
	AddCloudToController_              func(ctx context.Context, user *openfga.User, controllerName string, tag names.CloudTag, cloud jujuparams.Cloud, force bool) error
	AddController_                     func(ctx context.Context, u *openfga.User, ctl *dbmodel.Controller) error
	AddHostedCloud_                    func(ctx context.Context, user *openfga.User, tag names.CloudTag, cloud jujuparams.Cloud, force bool) error
	AddModel_                          func(ctx context.Context, u *openfga.User, args *jimm.ModelCreateArgs) (*jujuparams.ModelInfo, error)
	AddServiceAccount_                 func(ctx context.Context, u *openfga.User, clientId string) error
	Authenticate_                      func(ctx context.Context, req *jujuparams.LoginRequest) (*openfga.User, error)
	ChangeModelCredential_             func(ctx context.Context, user *openfga.User, modelTag names.ModelTag, cloudCredentialTag names.CloudCredentialTag) error
	CheckPermission_                   func(ctx context.Context, user *openfga.User, cachedPerms map[string]string, desiredPerms map[string]interface{}) (map[string]string, error)
	CopyServiceAccountCredential_      func(ctx context.Context, u *openfga.User, svcAcc *openfga.User, cloudCredentialTag names.CloudCredentialTag) (names.CloudCredentialTag, []jujuparams.UpdateCredentialModelResult, error)
	DB_                                func() *db.Database
	DestroyModel_                      func(ctx context.Context, u *openfga.User, mt names.ModelTag, destroyStorage *bool, force *bool, maxWait *time.Duration, timeout *time.Duration) error
	DestroyOffer_                      func(ctx context.Context, user *openfga.User, offerURL string, force bool) error
	DumpModel_                         func(ctx context.Context, u *openfga.User, mt names.ModelTag, simplified bool) (string, error)
	DumpModelDB_                       func(ctx context.Context, u *openfga.User, mt names.ModelTag) (map[string]interface{}, error)
	EarliestControllerVersion_         func(ctx context.Context) (version.Number, error)
	FindApplicationOffers_             func(ctx context.Context, user *openfga.User, filters ...jujuparams.OfferFilter) ([]jujuparams.ApplicationOfferAdminDetailsV5, error)
	FindAuditEvents_                   func(ctx context.Context, user *openfga.User, filter db.AuditLogFilter) ([]dbmodel.AuditLogEntry, error)
	ForEachCloud_                      func(ctx context.Context, user *openfga.User, f func(*dbmodel.Cloud) error) error
	ForEachModel_                      func(ctx context.Context, u *openfga.User, f func(*dbmodel.Model, jujuparams.UserAccessPermission) error) error
	ForEachUserCloud_                  func(ctx context.Context, user *openfga.User, f func(*dbmodel.Cloud) error) error
	ForEachUserCloudCredential_        func(ctx context.Context, u *dbmodel.Identity, ct names.CloudTag, f func(cred *dbmodel.CloudCredential) error) error
	ForEachUserModel_                  func(ctx context.Context, u *openfga.User, f func(*dbmodel.Model, jujuparams.UserAccessPermission) error) error
	FullModelStatus_                   func(ctx context.Context, user *openfga.User, modelTag names.ModelTag, patterns []string) (*jujuparams.FullStatus, error)
	GetApplicationOffer_               func(ctx context.Context, user *openfga.User, offerURL string) (*jujuparams.ApplicationOfferAdminDetailsV5, error)
	GetApplicationOfferConsumeDetails_ func(ctx context.Context, user *openfga.User, details *jujuparams.ConsumeOfferDetails, v bakery.Version) error
	GetCloud_                          func(ctx context.Context, u *openfga.User, tag names.CloudTag) (dbmodel.Cloud, error)
	GetCloudCredential_                func(ctx context.Context, user *openfga.User, tag names.CloudCredentialTag) (*dbmodel.CloudCredential, error)
	GetCloudCredentialAttributes_      func(ctx context.Context, u *openfga.User, cred *dbmodel.CloudCredential, hidden bool) (attrs map[string]string, redacted []string, err error)
	GetControllerConfig_               func(ctx context.Context, u *dbmodel.Identity) (*dbmodel.ControllerConfig, error)
	GetCredentialStore_                func() jimmcreds.CredentialStore
	GetJimmControllerAccess_           func(ctx context.Context, user *openfga.User, tag names.UserTag) (string, error)
	GetUser_                           func(ctx context.Context, username string) (*openfga.User, error)
<<<<<<< HEAD
	FetchIdentity_                     func(ctx context.Context, username string) (*openfga.User, error)
	CountIdentities_                   func(ctx context.Context, user *openfga.User) (int, error)
	ListIdentities_                    func(ctx context.Context, user *openfga.User, filter pagination.LimitOffsetPagination) ([]openfga.User, error)
	GetOpenFGAUserAndAuthorise_        func(ctx context.Context, email string) (*openfga.User, error)
=======
>>>>>>> 11898d68
	GetUserCloudAccess_                func(ctx context.Context, user *openfga.User, cloud names.CloudTag) (string, error)
	GetUserControllerAccess_           func(ctx context.Context, user *openfga.User, controller names.ControllerTag) (string, error)
	GetUserModelAccess_                func(ctx context.Context, user *openfga.User, model names.ModelTag) (string, error)
	GrantAuditLogAccess_               func(ctx context.Context, user *openfga.User, targetUserTag names.UserTag) error
	GrantCloudAccess_                  func(ctx context.Context, user *openfga.User, ct names.CloudTag, ut names.UserTag, access string) error
	GrantModelAccess_                  func(ctx context.Context, user *openfga.User, mt names.ModelTag, ut names.UserTag, access jujuparams.UserAccessPermission) error
	GrantOfferAccess_                  func(ctx context.Context, u *openfga.User, offerURL string, ut names.UserTag, access jujuparams.OfferAccessPermission) error
	GrantServiceAccountAccess_         func(ctx context.Context, u *openfga.User, svcAccTag jimmnames.ServiceAccountTag, entities []string) error
	ImportModel_                       func(ctx context.Context, user *openfga.User, controllerName string, modelTag names.ModelTag, newOwner string) error
	IdentityModelDefaults_             func(ctx context.Context, user *dbmodel.Identity) (map[string]interface{}, error)
	InitiateMigration_                 func(ctx context.Context, user *openfga.User, spec jujuparams.MigrationSpec) (jujuparams.InitiateMigrationResult, error)
	InitiateInternalMigration_         func(ctx context.Context, user *openfga.User, modelTag names.ModelTag, targetController string) (jujuparams.InitiateMigrationResult, error)
	ListApplicationOffers_             func(ctx context.Context, user *openfga.User, filters ...jujuparams.OfferFilter) ([]jujuparams.ApplicationOfferAdminDetailsV5, error)
	ListControllers_                   func(ctx context.Context, user *openfga.User) ([]dbmodel.Controller, error)
	ModelDefaultsForCloud_             func(ctx context.Context, user *dbmodel.Identity, cloudTag names.CloudTag) (jujuparams.ModelDefaultsResult, error)
	ModelInfo_                         func(ctx context.Context, u *openfga.User, mt names.ModelTag) (*jujuparams.ModelInfo, error)
	ModelStatus_                       func(ctx context.Context, u *openfga.User, mt names.ModelTag) (*jujuparams.ModelStatus, error)
	Offer_                             func(ctx context.Context, user *openfga.User, offer jimm.AddApplicationOfferParams) error
	OAuthAuthenticationService_        func() jimm.OAuthAuthenticator
	PubSubHub_                         func() *pubsub.Hub
	PurgeLogs_                         func(ctx context.Context, user *openfga.User, before time.Time) (int64, error)
	QueryModelsJq_                     func(ctx context.Context, models []dbmodel.Model, jqQuery string) (params.CrossModelQueryResponse, error)
	RemoveCloud_                       func(ctx context.Context, u *openfga.User, ct names.CloudTag) error
	RemoveCloudFromController_         func(ctx context.Context, u *openfga.User, controllerName string, ct names.CloudTag) error
	RemoveController_                  func(ctx context.Context, user *openfga.User, controllerName string, force bool) error
	ResourceTag_                       func() names.ControllerTag
	RevokeAuditLogAccess_              func(ctx context.Context, user *openfga.User, targetUserTag names.UserTag) error
	RevokeCloudAccess_                 func(ctx context.Context, user *openfga.User, ct names.CloudTag, ut names.UserTag, access string) error
	RevokeCloudCredential_             func(ctx context.Context, user *dbmodel.Identity, tag names.CloudCredentialTag, force bool) error
	RevokeModelAccess_                 func(ctx context.Context, user *openfga.User, mt names.ModelTag, ut names.UserTag, access jujuparams.UserAccessPermission) error
	RevokeOfferAccess_                 func(ctx context.Context, user *openfga.User, offerURL string, ut names.UserTag, access jujuparams.OfferAccessPermission) (err error)
	SetControllerConfig_               func(ctx context.Context, u *openfga.User, args jujuparams.ControllerConfigSet) error
	SetControllerDeprecated_           func(ctx context.Context, user *openfga.User, controllerName string, deprecated bool) error
	SetModelDefaults_                  func(ctx context.Context, user *dbmodel.Identity, cloudTag names.CloudTag, region string, configs map[string]interface{}) error
	SetIdentityModelDefaults_          func(ctx context.Context, user *dbmodel.Identity, configs map[string]interface{}) error
	ToJAASTag_                         func(ctx context.Context, tag *ofganames.Tag, resolveUUIDs bool) (string, error)
	UnsetModelDefaults_                func(ctx context.Context, user *dbmodel.Identity, cloudTag names.CloudTag, region string, keys []string) error
	UpdateApplicationOffer_            func(ctx context.Context, controller *dbmodel.Controller, offerUUID string, removed bool) error
	UpdateCloud_                       func(ctx context.Context, u *openfga.User, ct names.CloudTag, cloud jujuparams.Cloud) error
	UpdateCloudCredential_             func(ctx context.Context, u *openfga.User, args jimm.UpdateCloudCredentialArgs) ([]jujuparams.UpdateCredentialModelResult, error)
	UpdateMigratedModel_               func(ctx context.Context, user *openfga.User, modelTag names.ModelTag, targetControllerName string) error
	UpdateUserLastLogin_               func(ctx context.Context, identifier string) error
	ValidateModelUpgrade_              func(ctx context.Context, u *openfga.User, mt names.ModelTag, force bool) error
	WatchAllModelSummaries_            func(ctx context.Context, controller *dbmodel.Controller) (_ func() error, err error)
}

func (j *JIMM) AddAuditLogEntry(ale *dbmodel.AuditLogEntry) {
	if j.AddAuditLogEntry_ == nil {
		panic("not implemented")
	}
	j.AddAuditLogEntry(ale)
}
func (j *JIMM) AddCloudToController(ctx context.Context, user *openfga.User, controllerName string, tag names.CloudTag, cloud jujuparams.Cloud, force bool) error {
	if j.AddCloudToController_ == nil {
		return errors.E(errors.CodeNotImplemented)
	}
	return j.AddCloudToController_(ctx, user, controllerName, tag, cloud, force)
}
func (j *JIMM) AddController(ctx context.Context, u *openfga.User, ctl *dbmodel.Controller) error {
	if j.AddController_ == nil {
		return errors.E(errors.CodeNotImplemented)
	}
	return j.AddController_(ctx, u, ctl)
}
func (j *JIMM) AddHostedCloud(ctx context.Context, user *openfga.User, tag names.CloudTag, cloud jujuparams.Cloud, force bool) error {
	if j.AddHostedCloud_ == nil {
		return errors.E(errors.CodeNotImplemented)
	}
	return j.AddHostedCloud_(ctx, user, tag, cloud, force)
}
func (j *JIMM) AddModel(ctx context.Context, u *openfga.User, args *jimm.ModelCreateArgs) (_ *jujuparams.ModelInfo, err error) {
	if j.AddModel_ == nil {
		return nil, errors.E(errors.CodeNotImplemented)
	}
	return j.AddModel_(ctx, u, args)
}

func (j *JIMM) AddServiceAccount(ctx context.Context, u *openfga.User, clientId string) error {
	if j.AddServiceAccount_ == nil {
		return errors.E(errors.CodeNotImplemented)
	}
	return j.AddServiceAccount_(ctx, u, clientId)
}

func (j *JIMM) CopyServiceAccountCredential(ctx context.Context, u *openfga.User, svcAcc *openfga.User, cloudCredentialTag names.CloudCredentialTag) (names.CloudCredentialTag, []jujuparams.UpdateCredentialModelResult, error) {
	if j.CopyServiceAccountCredential_ == nil {
		return names.CloudCredentialTag{}, nil, errors.E(errors.CodeNotImplemented)
	}
	return j.CopyServiceAccountCredential_(ctx, u, svcAcc, cloudCredentialTag)
}

func (j *JIMM) Authenticate(ctx context.Context, req *jujuparams.LoginRequest) (*openfga.User, error) {
	if j.Authenticate_ == nil {
		return nil, errors.E(errors.CodeNotImplemented)
	}
	return j.Authenticate_(ctx, req)
}
func (j *JIMM) ChangeModelCredential(ctx context.Context, user *openfga.User, modelTag names.ModelTag, cloudCredentialTag names.CloudCredentialTag) error {
	if j.ChangeModelCredential_ == nil {
		return errors.E(errors.CodeNotImplemented)
	}
	return j.ChangeModelCredential_(ctx, user, modelTag, cloudCredentialTag)
}
func (j *JIMM) CheckPermission(ctx context.Context, user *openfga.User, cachedPerms map[string]string, desiredPerms map[string]interface{}) (map[string]string, error) {
	if j.CheckPermission_ == nil {
		return nil, errors.E(errors.CodeNotImplemented)
	}
	return j.CheckPermission_(ctx, user, cachedPerms, desiredPerms)
}
func (j *JIMM) DB() *db.Database {
	if j.DB_ == nil {
		panic("not implemented")
	}
	return j.DB_()
}
func (j *JIMM) DestroyModel(ctx context.Context, u *openfga.User, mt names.ModelTag, destroyStorage *bool, force *bool, maxWait *time.Duration, timeout *time.Duration) error {
	if j.DestroyModel_ == nil {
		return errors.E(errors.CodeNotImplemented)
	}
	return j.DestroyModel_(ctx, u, mt, destroyStorage, force, maxWait, timeout)
}
func (j *JIMM) DestroyOffer(ctx context.Context, user *openfga.User, offerURL string, force bool) error {
	if j.DestroyOffer_ == nil {
		return errors.E(errors.CodeNotImplemented)
	}
	return j.DestroyOffer_(ctx, user, offerURL, force)
}
func (j *JIMM) DumpModel(ctx context.Context, u *openfga.User, mt names.ModelTag, simplified bool) (string, error) {
	if j.DumpModel_ == nil {
		return "", errors.E(errors.CodeNotImplemented)
	}
	return j.DumpModel_(ctx, u, mt, simplified)
}
func (j *JIMM) DumpModelDB(ctx context.Context, u *openfga.User, mt names.ModelTag) (map[string]interface{}, error) {
	if j.DumpModelDB_ == nil {
		return nil, errors.E(errors.CodeNotImplemented)
	}
	return j.DumpModelDB_(ctx, u, mt)
}
func (j *JIMM) EarliestControllerVersion(ctx context.Context) (version.Number, error) {
	if j.EarliestControllerVersion_ == nil {
		return version.Number{}, errors.E(errors.CodeNotImplemented)
	}
	return j.EarliestControllerVersion_(ctx)
}
func (j *JIMM) FindApplicationOffers(ctx context.Context, user *openfga.User, filters ...jujuparams.OfferFilter) ([]jujuparams.ApplicationOfferAdminDetailsV5, error) {
	if j.FindApplicationOffers_ == nil {
		return nil, errors.E(errors.CodeNotImplemented)
	}
	return j.FindApplicationOffers_(ctx, user, filters...)
}
func (j *JIMM) FindAuditEvents(ctx context.Context, user *openfga.User, filter db.AuditLogFilter) ([]dbmodel.AuditLogEntry, error) {
	if j.FindAuditEvents_ == nil {
		return nil, errors.E(errors.CodeNotImplemented)
	}
	return j.FindAuditEvents_(ctx, user, filter)
}
func (j *JIMM) ForEachCloud(ctx context.Context, user *openfga.User, f func(*dbmodel.Cloud) error) error {
	if j.ForEachCloud_ == nil {
		return errors.E(errors.CodeNotImplemented)
	}
	return j.ForEachCloud_(ctx, user, f)
}
func (j *JIMM) ForEachModel(ctx context.Context, u *openfga.User, f func(*dbmodel.Model, jujuparams.UserAccessPermission) error) error {
	if j.ForEachModel_ == nil {
		return errors.E(errors.CodeNotImplemented)
	}
	return j.ForEachModel_(ctx, u, f)
}
func (j *JIMM) ForEachUserCloud(ctx context.Context, user *openfga.User, f func(*dbmodel.Cloud) error) error {
	if j.ForEachUserCloud_ == nil {
		return errors.E(errors.CodeNotImplemented)
	}
	return j.ForEachUserCloud_(ctx, user, f)
}
func (j *JIMM) ForEachUserCloudCredential(ctx context.Context, u *dbmodel.Identity, ct names.CloudTag, f func(cred *dbmodel.CloudCredential) error) error {
	if j.ForEachUserCloudCredential_ == nil {
		return errors.E(errors.CodeNotImplemented)
	}
	return j.ForEachUserCloudCredential_(ctx, u, ct, f)
}
func (j *JIMM) ForEachUserModel(ctx context.Context, u *openfga.User, f func(*dbmodel.Model, jujuparams.UserAccessPermission) error) error {
	if j.ForEachUserModel_ == nil {
		return errors.E(errors.CodeNotImplemented)
	}
	return j.ForEachUserModel_(ctx, u, f)
}
func (j *JIMM) FullModelStatus(ctx context.Context, user *openfga.User, modelTag names.ModelTag, patterns []string) (*jujuparams.FullStatus, error) {
	if j.FullModelStatus_ == nil {
		return nil, errors.E(errors.CodeNotImplemented)
	}
	return j.FullModelStatus_(ctx, user, modelTag, patterns)
}
func (j *JIMM) GetApplicationOffer(ctx context.Context, user *openfga.User, offerURL string) (*jujuparams.ApplicationOfferAdminDetailsV5, error) {
	if j.GetApplicationOffer_ == nil {
		return nil, errors.E(errors.CodeNotImplemented)
	}
	return j.GetApplicationOffer_(ctx, user, offerURL)
}
func (j *JIMM) GetApplicationOfferConsumeDetails(ctx context.Context, user *openfga.User, details *jujuparams.ConsumeOfferDetails, v bakery.Version) error {
	if j.GetApplicationOfferConsumeDetails_ == nil {
		return errors.E(errors.CodeNotImplemented)
	}
	return j.GetApplicationOfferConsumeDetails_(ctx, user, details, v)
}
func (j *JIMM) GetCloud(ctx context.Context, u *openfga.User, tag names.CloudTag) (dbmodel.Cloud, error) {
	if j.GetCloud_ == nil {
		return dbmodel.Cloud{}, errors.E(errors.CodeNotImplemented)
	}
	return j.GetCloud_(ctx, u, tag)
}
func (j *JIMM) GetCloudCredential(ctx context.Context, user *openfga.User, tag names.CloudCredentialTag) (*dbmodel.CloudCredential, error) {
	if j.GetCloudCredential_ == nil {
		return nil, errors.E(errors.CodeNotImplemented)
	}
	return j.GetCloudCredential_(ctx, user, tag)
}
func (j *JIMM) GetCloudCredentialAttributes(ctx context.Context, u *openfga.User, cred *dbmodel.CloudCredential, hidden bool) (attrs map[string]string, redacted []string, err error) {
	if j.GetCloudCredentialAttributes_ == nil {
		return nil, nil, errors.E(errors.CodeNotImplemented)
	}
	return j.GetCloudCredentialAttributes_(ctx, u, cred, hidden)
}
func (j *JIMM) GetControllerConfig(ctx context.Context, u *dbmodel.Identity) (*dbmodel.ControllerConfig, error) {
	if j.GetControllerConfig_ == nil {
		return nil, errors.E(errors.CodeNotImplemented)
	}
	return j.GetControllerConfig_(ctx, u)
}
func (j *JIMM) GetCredentialStore() jimmcreds.CredentialStore {
	if j.GetCredentialStore_ == nil {
		return nil
	}
	return j.GetCredentialStore_()
}
func (j *JIMM) GetJimmControllerAccess(ctx context.Context, user *openfga.User, tag names.UserTag) (string, error) {
	if j.GetJimmControllerAccess_ == nil {
		return "", errors.E(errors.CodeNotImplemented)
	}
	return j.GetJimmControllerAccess_(ctx, user, tag)
}
func (j *JIMM) GetUser(ctx context.Context, username string) (*openfga.User, error) {
	if j.GetUser_ == nil {
		return nil, errors.E(errors.CodeNotImplemented)
	}
	return j.GetUser_(ctx, username)
<<<<<<< HEAD
}
func (j *JIMM) FetchIdentity(ctx context.Context, username string) (*openfga.User, error) {
	if j.FetchIdentity_ == nil {
		return nil, errors.E(errors.CodeNotImplemented)
	}
	return j.FetchIdentity_(ctx, username)
}
func (j *JIMM) CountIdentities(ctx context.Context, user *openfga.User) (int, error) {
	if j.CountIdentities_ == nil {
		return 0, errors.E(errors.CodeNotImplemented)
	}
	return j.CountIdentities_(ctx, user)
}
func (j *JIMM) ListIdentities(ctx context.Context, user *openfga.User, filter pagination.LimitOffsetPagination) ([]openfga.User, error) {
	if j.ListIdentities_ == nil {
		return nil, errors.E(errors.CodeNotImplemented)
	}
	return j.ListIdentities_(ctx, user, filter)
}
func (j *JIMM) GetOpenFGAUserAndAuthorise(ctx context.Context, email string) (*openfga.User, error) {
	if j.GetOpenFGAUserAndAuthorise_ == nil {
		return nil, errors.E(errors.CodeNotImplemented)
	}
	return j.GetOpenFGAUserAndAuthorise_(ctx, email)
=======
>>>>>>> 11898d68
}
func (j *JIMM) GetUserCloudAccess(ctx context.Context, user *openfga.User, cloud names.CloudTag) (string, error) {
	if j.GetUserCloudAccess_ == nil {
		return "", errors.E(errors.CodeNotImplemented)
	}
	return j.GetUserCloudAccess_(ctx, user, cloud)
}
func (j *JIMM) GetUserControllerAccess(ctx context.Context, user *openfga.User, controller names.ControllerTag) (string, error) {
	if j.GetUserControllerAccess_ == nil {
		return "", errors.E(errors.CodeNotImplemented)
	}
	return j.GetUserControllerAccess_(ctx, user, controller)
}
func (j *JIMM) GetUserModelAccess(ctx context.Context, user *openfga.User, model names.ModelTag) (string, error) {
	if j.GetUserModelAccess_ == nil {
		return "", errors.E(errors.CodeNotImplemented)
	}
	return j.GetUserModelAccess_(ctx, user, model)
}
func (j *JIMM) GrantAuditLogAccess(ctx context.Context, user *openfga.User, targetUserTag names.UserTag) error {
	if j.GrantAuditLogAccess_ == nil {
		return errors.E(errors.CodeNotImplemented)
	}
	return j.GrantAuditLogAccess_(ctx, user, targetUserTag)
}
func (j *JIMM) GrantCloudAccess(ctx context.Context, user *openfga.User, ct names.CloudTag, ut names.UserTag, access string) error {
	if j.GrantCloudAccess_ == nil {
		return errors.E(errors.CodeNotImplemented)
	}
	return j.GrantCloudAccess_(ctx, user, ct, ut, access)
}
func (j *JIMM) GrantModelAccess(ctx context.Context, user *openfga.User, mt names.ModelTag, ut names.UserTag, access jujuparams.UserAccessPermission) error {
	if j.GrantModelAccess_ == nil {
		return errors.E(errors.CodeNotImplemented)
	}
	return j.GrantModelAccess_(ctx, user, mt, ut, access)
}
func (j *JIMM) GrantOfferAccess(ctx context.Context, u *openfga.User, offerURL string, ut names.UserTag, access jujuparams.OfferAccessPermission) error {
	if j.GrantOfferAccess_ == nil {
		return errors.E(errors.CodeNotImplemented)
	}
	return j.GrantOfferAccess_(ctx, u, offerURL, ut, access)
}

func (j *JIMM) GrantServiceAccountAccess(ctx context.Context, u *openfga.User, svcAccTag jimmnames.ServiceAccountTag, entities []string) error {
	if j.GrantServiceAccountAccess_ == nil {
		return errors.E(errors.CodeNotImplemented)
	}
	return j.GrantServiceAccountAccess_(ctx, u, svcAccTag, entities)
}

func (j *JIMM) ImportModel(ctx context.Context, user *openfga.User, controllerName string, modelTag names.ModelTag, newOwner string) error {
	if j.ImportModel_ == nil {
		return errors.E(errors.CodeNotImplemented)
	}
	return j.ImportModel_(ctx, user, controllerName, modelTag, newOwner)
}
func (j *JIMM) InitiateMigration(ctx context.Context, user *openfga.User, spec jujuparams.MigrationSpec) (jujuparams.InitiateMigrationResult, error) {
	if j.InitiateMigration_ == nil {
		return jujuparams.InitiateMigrationResult{}, errors.E(errors.CodeNotImplemented)
	}
	return j.InitiateMigration_(ctx, user, spec)
}
func (j *JIMM) InitiateInternalMigration(ctx context.Context, user *openfga.User, modelTag names.ModelTag, targetController string) (jujuparams.InitiateMigrationResult, error) {
	if j.InitiateInternalMigration_ == nil {
		return jujuparams.InitiateMigrationResult{}, errors.E(errors.CodeNotImplemented)
	}
	return j.InitiateInternalMigration_(ctx, user, modelTag, targetController)
}
func (j *JIMM) ListApplicationOffers(ctx context.Context, user *openfga.User, filters ...jujuparams.OfferFilter) ([]jujuparams.ApplicationOfferAdminDetailsV5, error) {
	if j.ListApplicationOffers_ == nil {
		return nil, errors.E(errors.CodeNotImplemented)
	}
	return j.ListApplicationOffers_(ctx, user, filters...)
}
func (j *JIMM) ListControllers(ctx context.Context, user *openfga.User) ([]dbmodel.Controller, error) {
	if j.ListControllers_ == nil {
		return nil, errors.E(errors.CodeNotImplemented)
	}
	return j.ListControllers_(ctx, user)
}
func (j *JIMM) ModelDefaultsForCloud(ctx context.Context, user *dbmodel.Identity, cloudTag names.CloudTag) (jujuparams.ModelDefaultsResult, error) {
	if j.ModelDefaultsForCloud_ == nil {
		return jujuparams.ModelDefaultsResult{}, errors.E(errors.CodeNotImplemented)
	}
	return j.ModelDefaultsForCloud_(ctx, user, cloudTag)
}
func (j *JIMM) ModelInfo(ctx context.Context, u *openfga.User, mt names.ModelTag) (*jujuparams.ModelInfo, error) {
	if j.ModelInfo_ == nil {
		return nil, errors.E(errors.CodeNotImplemented)
	}
	return j.ModelInfo_(ctx, u, mt)
}
func (j *JIMM) ModelStatus(ctx context.Context, u *openfga.User, mt names.ModelTag) (*jujuparams.ModelStatus, error) {
	if j.ModelStatus_ == nil {
		return nil, errors.E(errors.CodeNotImplemented)
	}
	return j.ModelStatus_(ctx, u, mt)
}
func (j *JIMM) Offer(ctx context.Context, user *openfga.User, offer jimm.AddApplicationOfferParams) error {
	if j.Offer_ == nil {
		return errors.E(errors.CodeNotImplemented)
	}
	return j.Offer_(ctx, user, offer)
}
func (j *JIMM) OAuthAuthenticationService() jimm.OAuthAuthenticator {
	if j.OAuthAuthenticationService_ == nil {
		panic("not implemented")
	}
	return j.OAuthAuthenticationService_()
}
func (j *JIMM) PubSubHub() *pubsub.Hub {
	if j.PubSubHub_ == nil {
		panic("not implemented")
	}
	return j.PubSubHub_()
}
func (j *JIMM) PurgeLogs(ctx context.Context, user *openfga.User, before time.Time) (int64, error) {
	if j.PurgeLogs_ == nil {
		return 0, errors.E(errors.CodeNotImplemented)
	}
	return j.PurgeLogs_(ctx, user, before)
}
func (j *JIMM) QueryModelsJq(ctx context.Context, models []dbmodel.Model, jqQuery string) (params.CrossModelQueryResponse, error) {
	if j.QueryModelsJq_ == nil {
		return params.CrossModelQueryResponse{}, errors.E(errors.CodeNotImplemented)
	}
	return j.QueryModelsJq_(ctx, models, jqQuery)
}
func (j *JIMM) RemoveCloud(ctx context.Context, u *openfga.User, ct names.CloudTag) error {
	if j.RemoveCloud_ == nil {
		return errors.E(errors.CodeNotImplemented)
	}
	return j.RemoveCloud_(ctx, u, ct)
}
func (j *JIMM) RemoveCloudFromController(ctx context.Context, u *openfga.User, controllerName string, ct names.CloudTag) error {
	if j.RemoveCloudFromController_ == nil {
		return errors.E(errors.CodeNotImplemented)
	}
	return j.RemoveCloudFromController_(ctx, u, controllerName, ct)
}
func (j *JIMM) RemoveController(ctx context.Context, user *openfga.User, controllerName string, force bool) error {
	if j.RemoveController_ == nil {
		return errors.E(errors.CodeNotImplemented)
	}
	return j.RemoveController_(ctx, user, controllerName, force)
}
func (j *JIMM) ResourceTag() names.ControllerTag {
	if j.ResourceTag_ == nil {
		return names.NewControllerTag(uuid.NewString())
	}
	return j.ResourceTag_()
}
func (j *JIMM) RevokeAuditLogAccess(ctx context.Context, user *openfga.User, targetUserTag names.UserTag) error {
	if j.RevokeAuditLogAccess_ == nil {
		return errors.E(errors.CodeNotImplemented)
	}
	return j.RevokeAuditLogAccess_(ctx, user, targetUserTag)
}
func (j *JIMM) RevokeCloudAccess(ctx context.Context, user *openfga.User, ct names.CloudTag, ut names.UserTag, access string) error {
	if j.RevokeCloudAccess_ == nil {
		return errors.E(errors.CodeNotImplemented)
	}
	return j.RevokeCloudAccess_(ctx, user, ct, ut, access)
}
func (j *JIMM) RevokeCloudCredential(ctx context.Context, user *dbmodel.Identity, tag names.CloudCredentialTag, force bool) error {
	if j.RevokeCloudCredential_ == nil {
		return errors.E(errors.CodeNotImplemented)
	}
	return j.RevokeCloudCredential_(ctx, user, tag, force)
}
func (j *JIMM) RevokeModelAccess(ctx context.Context, user *openfga.User, mt names.ModelTag, ut names.UserTag, access jujuparams.UserAccessPermission) error {
	if j.RevokeModelAccess_ == nil {
		return errors.E(errors.CodeNotImplemented)
	}
	return j.RevokeModelAccess_(ctx, user, mt, ut, access)
}
func (j *JIMM) RevokeOfferAccess(ctx context.Context, user *openfga.User, offerURL string, ut names.UserTag, access jujuparams.OfferAccessPermission) (err error) {
	if j.RevokeOfferAccess_ == nil {
		return errors.E(errors.CodeNotImplemented)
	}
	return j.RevokeOfferAccess_(ctx, user, offerURL, ut, access)
}
func (j *JIMM) SetControllerConfig(ctx context.Context, u *openfga.User, args jujuparams.ControllerConfigSet) error {
	if j.SetControllerConfig_ == nil {
		return errors.E(errors.CodeNotImplemented)
	}
	return j.SetControllerConfig_(ctx, u, args)
}
func (j *JIMM) SetControllerDeprecated(ctx context.Context, user *openfga.User, controllerName string, deprecated bool) error {
	if j.SetControllerDeprecated_ == nil {
		return errors.E(errors.CodeNotImplemented)
	}
	return j.SetControllerDeprecated_(ctx, user, controllerName, deprecated)
}
func (j *JIMM) SetModelDefaults(ctx context.Context, user *dbmodel.Identity, cloudTag names.CloudTag, region string, configs map[string]interface{}) error {
	if j.SetModelDefaults_ == nil {
		return errors.E(errors.CodeNotImplemented)
	}
	return j.SetModelDefaults_(ctx, user, cloudTag, region, configs)
}
func (j *JIMM) SetIdentityModelDefaults(ctx context.Context, user *dbmodel.Identity, configs map[string]interface{}) error {
	if j.SetIdentityModelDefaults_ == nil {
		return errors.E(errors.CodeNotImplemented)
	}
	return j.SetIdentityModelDefaults_(ctx, user, configs)
}
func (j *JIMM) ToJAASTag(ctx context.Context, tag *ofganames.Tag, resolveUUIDs bool) (string, error) {
	if j.ToJAASTag_ == nil {
		return "", errors.E(errors.CodeNotImplemented)
	}
	return j.ToJAASTag_(ctx, tag, resolveUUIDs)
}
func (j *JIMM) UnsetModelDefaults(ctx context.Context, user *dbmodel.Identity, cloudTag names.CloudTag, region string, keys []string) error {
	if j.UnsetModelDefaults_ == nil {
		return errors.E(errors.CodeNotImplemented)
	}
	return j.UnsetModelDefaults_(ctx, user, cloudTag, region, keys)
}
func (j *JIMM) UpdateApplicationOffer(ctx context.Context, controller *dbmodel.Controller, offerUUID string, removed bool) error {
	if j.UpdateApplicationOffer_ == nil {
		return errors.E(errors.CodeNotImplemented)
	}
	return j.UpdateApplicationOffer_(ctx, controller, offerUUID, removed)
}
func (j *JIMM) UpdateCloud(ctx context.Context, u *openfga.User, ct names.CloudTag, cloud jujuparams.Cloud) error {
	if j.UpdateCloud_ == nil {
		return errors.E(errors.CodeNotImplemented)
	}
	return j.UpdateCloud_(ctx, u, ct, cloud)
}
func (j *JIMM) UpdateCloudCredential(ctx context.Context, u *openfga.User, args jimm.UpdateCloudCredentialArgs) ([]jujuparams.UpdateCredentialModelResult, error) {
	if j.UpdateCloudCredential_ == nil {
		return nil, errors.E(errors.CodeNotImplemented)
	}
	return j.UpdateCloudCredential_(ctx, u, args)
}
func (j *JIMM) UpdateMigratedModel(ctx context.Context, user *openfga.User, modelTag names.ModelTag, targetControllerName string) error {
	if j.UpdateMigratedModel_ == nil {
		return errors.E(errors.CodeNotImplemented)
	}
	return j.UpdateMigratedModel_(ctx, user, modelTag, targetControllerName)
}
func (j *JIMM) UpdateUserLastLogin(ctx context.Context, identifier string) error {
	if j.UpdateUserLastLogin_ == nil {
		return errors.E(errors.CodeNotImplemented)
	}
	return j.UpdateUserLastLogin_(ctx, identifier)
}
func (j *JIMM) IdentityModelDefaults(ctx context.Context, user *dbmodel.Identity) (map[string]interface{}, error) {
	if j.IdentityModelDefaults_ == nil {
		return nil, errors.E(errors.CodeNotImplemented)
	}
	return j.IdentityModelDefaults_(ctx, user)
}
func (j *JIMM) ValidateModelUpgrade(ctx context.Context, u *openfga.User, mt names.ModelTag, force bool) error {
	if j.ValidateModelUpgrade_ == nil {
		return errors.E(errors.CodeNotImplemented)
	}
	return j.ValidateModelUpgrade_(ctx, u, mt, force)
}
func (j *JIMM) WatchAllModelSummaries(ctx context.Context, controller *dbmodel.Controller) (_ func() error, err error) {
	if j.WatchAllModelSummaries_ == nil {
		return nil, errors.E(errors.CodeNotImplemented)
	}
	return j.WatchAllModelSummaries_(ctx, controller)
}<|MERGE_RESOLUTION|>--- conflicted
+++ resolved
@@ -66,13 +66,9 @@
 	GetCredentialStore_                func() jimmcreds.CredentialStore
 	GetJimmControllerAccess_           func(ctx context.Context, user *openfga.User, tag names.UserTag) (string, error)
 	GetUser_                           func(ctx context.Context, username string) (*openfga.User, error)
-<<<<<<< HEAD
 	FetchIdentity_                     func(ctx context.Context, username string) (*openfga.User, error)
 	CountIdentities_                   func(ctx context.Context, user *openfga.User) (int, error)
 	ListIdentities_                    func(ctx context.Context, user *openfga.User, filter pagination.LimitOffsetPagination) ([]openfga.User, error)
-	GetOpenFGAUserAndAuthorise_        func(ctx context.Context, email string) (*openfga.User, error)
-=======
->>>>>>> 11898d68
 	GetUserCloudAccess_                func(ctx context.Context, user *openfga.User, cloud names.CloudTag) (string, error)
 	GetUserControllerAccess_           func(ctx context.Context, user *openfga.User, controller names.ControllerTag) (string, error)
 	GetUserModelAccess_                func(ctx context.Context, user *openfga.User, model names.ModelTag) (string, error)
@@ -319,7 +315,6 @@
 		return nil, errors.E(errors.CodeNotImplemented)
 	}
 	return j.GetUser_(ctx, username)
-<<<<<<< HEAD
 }
 func (j *JIMM) FetchIdentity(ctx context.Context, username string) (*openfga.User, error) {
 	if j.FetchIdentity_ == nil {
@@ -339,14 +334,6 @@
 	}
 	return j.ListIdentities_(ctx, user, filter)
 }
-func (j *JIMM) GetOpenFGAUserAndAuthorise(ctx context.Context, email string) (*openfga.User, error) {
-	if j.GetOpenFGAUserAndAuthorise_ == nil {
-		return nil, errors.E(errors.CodeNotImplemented)
-	}
-	return j.GetOpenFGAUserAndAuthorise_(ctx, email)
-=======
->>>>>>> 11898d68
-}
 func (j *JIMM) GetUserCloudAccess(ctx context.Context, user *openfga.User, cloud names.CloudTag) (string, error) {
 	if j.GetUserCloudAccess_ == nil {
 		return "", errors.E(errors.CodeNotImplemented)
