--- conflicted
+++ resolved
@@ -100,124 +100,12 @@
 	if err != nil {
 		return apiparams.ListGroupResponse{}, errors.E(op, err)
 	}
-<<<<<<< HEAD
-
-	return apiparams.ListGroupResponse{Groups: groups}, nil
-}
-
-// resolveTag resolves JIMM tag [of any kind available] (i.e., controller-mycontroller:alex@external/mymodel.myoffer)
-// into a juju string tag (i.e., controller-<controller uuid>).
-//
-// If the JIMM tag is aleady of juju string tag form, the transformation is left alone.
-//
-// In both cases though, the resource the tag pertains to is validated to exist within the database.
-func resolveTag(jimmUUID string, db *db.Database, tag string) (*ofganames.Tag, error) {
-	ctx := context.Background()
-	matches := jujuURIMatcher.FindStringSubmatch(tag)
-	resourceUUID := ""
-	trailer := ""
-	// We first attempt to see if group3 is a uuid
-	if _, err := uuid.Parse(matches[3]); err == nil {
-		// We know it's a UUID
-		resourceUUID = matches[3]
-	} else {
-		// We presume it's a user or a group
-		trailer = matches[3]
-	}
-
-	// Matchers along the way to determine segments of the string, they'll be empty
-	// if the match has failed
-	controllerName := matches[3]
-	userName := matches[5]
-	modelName := matches[7]
-	offerName := matches[9]
-	relationString := strings.TrimLeft(matches[10], "#")
-	relation, err := ofganames.ParseRelation(relationString)
-	if err != nil {
-		return nil, errors.E("failed to parse relation", errors.CodeBadRequest)
-	}
-
-	switch matches[1] {
-	case names.UserTagKind:
-		zapctx.Debug(
-			ctx,
-			"Resolving JIMM tags to Juju tags for tag kind: user",
-			zap.String("user-name", trailer),
-		)
-		return ofganames.ConvertTagWithRelation(names.NewUserTag(trailer), relation), nil
-
-	case jimmnames.GroupTagKind:
-		zapctx.Debug(
-			ctx,
-			"Resolving JIMM tags to Juju tags for tag kind: group",
-			zap.String("group-name", trailer),
-		)
-		entry := &dbmodel.GroupEntry{
-			Name: trailer,
-		}
-		err := db.GetGroup(ctx, entry)
-		if err != nil {
-			return nil, errors.E(fmt.Sprintf("group %s not found", trailer))
-		}
-		return ofganames.ConvertTagWithRelation(jimmnames.NewGroupTag(strconv.FormatUint(uint64(entry.ID), 10)), relation), nil
-
-	case names.ControllerTagKind:
-		zapctx.Debug(
-			ctx,
-			"Resolving JIMM tags to Juju tags for tag kind: controller",
-		)
-		controller := dbmodel.Controller{}
-
-		if resourceUUID != "" {
-			controller.UUID = resourceUUID
-		} else if controllerName != "" {
-			if controllerName == jimmControllerName {
-				return ofganames.ConvertTagWithRelation(names.NewControllerTag(jimmUUID), relation), nil
-			}
-			controller.Name = controllerName
-		}
-
-		// NOTE (alesstimec) Do we need to special-case the
-		// controller-jimm case - jimm controller does not exist
-		// in the database, but has a clearly defined UUID?
-
-		err := db.GetController(ctx, &controller)
-		if err != nil {
-			return nil, errors.E("controller not found")
-		}
-		return ofganames.ConvertTagWithRelation(names.NewControllerTag(controller.UUID), relation), nil
-
-	case names.ModelTagKind:
-		zapctx.Debug(
-			ctx,
-			"Resolving JIMM tags to Juju tags for tag kind: model",
-		)
-		model := dbmodel.Model{}
-
-		if resourceUUID != "" {
-			model.UUID = sql.NullString{String: resourceUUID, Valid: true}
-		} else if controllerName != "" && userName != "" && modelName != "" {
-			controller := dbmodel.Controller{Name: controllerName}
-			err := db.GetController(ctx, &controller)
-			if err != nil {
-				return nil, errors.E("controller not found")
-			}
-			model.ControllerID = controller.ID
-			model.OwnerIdentityName = userName
-			model.Name = modelName
-		}
-
-		err := db.GetModel(ctx, &model)
-		if err != nil {
-			return nil, errors.E("model not found")
-=======
 	groupsResponse := make([]apiparams.Group, len(groups))
 	for i, g := range groups {
 		groupsResponse[i] = apiparams.Group{
 			Name:      g.Name,
 			CreatedAt: g.CreatedAt.Format(time.RFC3339),
 			UpdatedAt: g.UpdatedAt.Format(time.RFC3339),
->>>>>>> a1eb2801
 		}
 	}
 
@@ -351,95 +239,6 @@
 	return &t, nil
 }
 
-<<<<<<< HEAD
-func (r *controllerRoot) toJAASTag(ctx context.Context, tag *ofganames.Tag) (string, error) {
-	switch tag.Kind {
-	case names.UserTagKind:
-		return names.UserTagKind + "-" + tag.ID, nil
-	case names.ControllerTagKind:
-		if tag.ID == r.jimm.ResourceTag().Id() {
-			return "controller-jimm", nil
-		}
-		controller := dbmodel.Controller{
-			UUID: tag.ID,
-		}
-		err := r.jimm.DB().GetController(ctx, &controller)
-		if err != nil {
-			return "", errors.E(err, fmt.Sprintf("failed to fetch controller information: %s", controller.UUID))
-		}
-		controllerString := names.ControllerTagKind + "-" + controller.Name
-		if tag.Relation.String() != "" {
-			controllerString = controllerString + "#" + tag.Relation.String()
-		}
-		return controllerString, nil
-	case names.ModelTagKind:
-		model := dbmodel.Model{
-			UUID: sql.NullString{
-				String: tag.ID,
-				Valid:  true,
-			},
-		}
-		err := r.jimm.DB().GetModel(ctx, &model)
-		if err != nil {
-			return "", errors.E(err, "failed to fetch model information")
-		}
-		modelString := names.ModelTagKind + "-" + model.Controller.Name + ":" + model.OwnerIdentityName + "/" + model.Name
-		if tag.Relation.String() != "" {
-			modelString = modelString + "#" + tag.Relation.String()
-		}
-		return modelString, nil
-	case names.ApplicationOfferTagKind:
-		ao := dbmodel.ApplicationOffer{
-			UUID: tag.ID,
-		}
-		err := r.jimm.DB().GetApplicationOffer(ctx, &ao)
-		if err != nil {
-			return "", errors.E(err, "failed to fetch application offer information")
-		}
-		aoString := names.ApplicationOfferTagKind + "-" + ao.Model.Controller.Name + ":" + ao.Model.OwnerIdentityName + "/" + ao.Model.Name + "." + ao.Name
-		if tag.Relation.String() != "" {
-			aoString = aoString + "#" + tag.Relation.String()
-		}
-		return aoString, nil
-	case jimmnames.GroupTagKind:
-		id, err := strconv.ParseUint(tag.ID, 10, 32)
-		if err != nil {
-			return "", errors.E(err, fmt.Sprintf("failed to parse group id: %v", tag.ID))
-		}
-		group := dbmodel.GroupEntry{
-			Model: gorm.Model{
-				ID: uint(id),
-			},
-		}
-		err = r.jimm.DB().GetGroup(ctx, &group)
-		if err != nil {
-			return "", errors.E(err, "failed to fetch group information")
-		}
-		groupString := jimmnames.GroupTagKind + "-" + group.Name
-		if tag.Relation.String() != "" {
-			groupString = groupString + "#" + tag.Relation.String()
-		}
-		return groupString, nil
-	case names.CloudTagKind:
-		cloud := dbmodel.Cloud{
-			Name: tag.ID,
-		}
-		err := r.jimm.DB().GetCloud(ctx, &cloud)
-		if err != nil {
-			return "", errors.E(err, "failed to fetch group information")
-		}
-		cloudString := names.CloudTagKind + "-" + cloud.Name
-		if tag.Relation.String() != "" {
-			cloudString = cloudString + "#" + tag.Relation.String()
-		}
-		return cloudString, nil
-	default:
-		return "", errors.E(fmt.Sprintf("unexpected tag kind: %v", tag.Kind))
-	}
-}
-
-=======
->>>>>>> a1eb2801
 // ListRelationshipTuples returns a list of tuples matching the specified filter.
 func (r *controllerRoot) ListRelationshipTuples(ctx context.Context, req apiparams.ListRelationshipTuplesRequest) (apiparams.ListRelationshipTuplesResponse, error) {
 	const op = errors.Op("jujuapi.ListRelationshipTuples")
