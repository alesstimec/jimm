--- conflicted
+++ resolved
@@ -4,7 +4,6 @@
 
 import (
 	"context"
-	"fmt"
 	"strconv"
 	"time"
 
@@ -149,66 +148,6 @@
 	return checkResp, nil
 }
 
-<<<<<<< HEAD
-=======
-// parseTuples translate the api request struct containing tuples to a slice of openfga tuple keys.
-// This method utilises the parseTuple method which does all the heavy lifting.
-func (r *controllerRoot) parseTuples(ctx context.Context, tuples []apiparams.RelationshipTuple) ([]openfga.Tuple, error) {
-	keys := make([]openfga.Tuple, 0, len(tuples))
-	for _, tuple := range tuples {
-		key, err := r.parseTuple(ctx, tuple)
-		if err != nil {
-			return nil, errors.E(err)
-		}
-		keys = append(keys, *key)
-	}
-	return keys, nil
-}
-
-// parseTuple takes the initial tuple from a relational request and ensures that
-// whatever format, be it JAAS or Juju tag, is resolved to the correct identifier
-// to be persisted within OpenFGA.
-func (r *controllerRoot) parseTuple(ctx context.Context, tuple apiparams.RelationshipTuple) (*openfga.Tuple, error) {
-	const op = errors.Op("jujuapi.parseTuple")
-
-	relation, err := ofganames.ParseRelation(tuple.Relation)
-	if err != nil {
-		return nil, errors.E(op, err, errors.CodeBadRequest)
-	}
-	t := openfga.Tuple{
-		Relation: relation,
-	}
-
-	// Wraps the general error that will be sent for both
-	// the object and target object, but changing the message and key
-	// to be specific to the erroneous offender.
-	parseTagError := func(msg string, key string, err error) error {
-		zapctx.Debug(ctx, msg, zap.String("key", key), zap.Error(err))
-		return errors.E(op, errors.CodeFailedToParseTupleKey, fmt.Errorf("%s, key %s: %w", msg, key, err))
-	}
-
-	if tuple.TargetObject == "" {
-		return nil, errors.E(op, errors.CodeBadRequest, "target object not specified")
-	}
-	if tuple.TargetObject != "" {
-		targetTag, err := r.jimm.ParseTag(ctx, tuple.TargetObject)
-		if err != nil {
-			return nil, parseTagError("failed to parse tuple target", tuple.TargetObject, err)
-		}
-		t.Target = targetTag
-	}
-	if tuple.Object != "" {
-		objectTag, err := r.jimm.ParseTag(ctx, tuple.Object)
-		if err != nil {
-			return nil, parseTagError("failed to parse tuple object", tuple.Object, err)
-		}
-		t.Object = objectTag
-	}
-
-	return &t, nil
-}
-
->>>>>>> 9cc79838
 // ListRelationshipTuples returns a list of tuples matching the specified filter.
 func (r *controllerRoot) ListRelationshipTuples(ctx context.Context, req apiparams.ListRelationshipTuplesRequest) (apiparams.ListRelationshipTuplesResponse, error) {
 	const op = errors.Op("jujuapi.ListRelationshipTuples")
