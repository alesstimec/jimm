--- conflicted
+++ resolved
@@ -23,101 +23,6 @@
 	"github.com/CanonicalLtd/jimm/params"
 )
 
-<<<<<<< HEAD
-func (r *controllerRoot) CloudV1(id string) (cloudV1, error) {
-	if id != "" {
-		// Safeguard id for possible future use.
-		return cloudV1{}, apiservererrors.ErrBadId
-	}
-	return cloudV1{cloudV2{cloudV3{cloudV4{cloudV5{r}}}}}, nil
-}
-
-func (r *controllerRoot) CloudV2(id string) (cloudV2, error) {
-	if id != "" {
-		// Safeguard id for possible future use.
-		return cloudV2{}, apiservererrors.ErrBadId
-	}
-	return cloudV2{cloudV3{cloudV4{cloudV5{r}}}}, nil
-}
-
-func (r *controllerRoot) CloudV3(id string) (cloudV3, error) {
-	if id != "" {
-		// Safeguard id for possible future use.
-		return cloudV3{}, apiservererrors.ErrBadId
-	}
-	return cloudV3{cloudV4{cloudV5{r}}}, nil
-}
-
-func (r *controllerRoot) CloudV4(id string) (cloudV4, error) {
-	if id != "" {
-		// Safeguard id for possible future use.
-		return cloudV4{}, apiservererrors.ErrBadId
-	}
-	return cloudV4{cloudV5{r}}, nil
-}
-
-func (r *controllerRoot) CloudV5(id string) (cloudV5, error) {
-	if id != "" {
-		// Safeguard id for possible future use.
-		return cloudV5{}, apiservererrors.ErrBadId
-	}
-	return cloudV5{r}, nil
-}
-
-type cloudV1 struct {
-	c cloudV2
-}
-
-func (c cloudV1) Cloud(ctx context.Context, args jujuparams.Entities) (jujuparams.CloudResults, error) {
-	return c.c.Cloud(ctx, args)
-}
-
-func (c cloudV1) Clouds(ctx context.Context) (jujuparams.CloudsResult, error) {
-	return c.c.Clouds(ctx)
-}
-
-func (c cloudV1) Credential(ctx context.Context, args jujuparams.Entities) (jujuparams.CloudCredentialResults, error) {
-	return c.c.Credential(ctx, args)
-}
-
-func (c cloudV1) DefaultCloud(ctx context.Context) (jujuparams.StringResult, error) {
-	return c.c.DefaultCloud(ctx)
-}
-
-func (c cloudV1) RevokeCredentials(ctx context.Context, args jujuparams.Entities) (jujuparams.ErrorResults, error) {
-	return c.c.RevokeCredentials(ctx, args)
-}
-
-func (c cloudV1) UpdateCredentials(ctx context.Context, args jujuparams.TaggedCredentials) (jujuparams.ErrorResults, error) {
-	return c.c.UpdateCredentials(ctx, args)
-}
-
-func (c cloudV1) UserCredentials(ctx context.Context, args jujuparams.UserClouds) (jujuparams.StringsResults, error) {
-	return c.c.UserCredentials(ctx, args)
-}
-
-type cloudV2 struct {
-	c cloudV3
-}
-
-func (c cloudV2) Cloud(ctx context.Context, args jujuparams.Entities) (jujuparams.CloudResults, error) {
-	return c.c.Cloud(ctx, args)
-}
-
-func (c cloudV2) Clouds(ctx context.Context) (jujuparams.CloudsResult, error) {
-	return c.c.Clouds(ctx)
-}
-
-func (c cloudV2) Credential(ctx context.Context, args jujuparams.Entities) (jujuparams.CloudCredentialResults, error) {
-	return c.c.Credential(ctx, args)
-}
-
-func (c cloudV2) DefaultCloud(ctx context.Context) (jujuparams.StringResult, error) {
-	return c.c.DefaultCloud(ctx)
-}
-
-func (c cloudV2) RevokeCredentials(ctx context.Context, args jujuparams.Entities) (jujuparams.ErrorResults, error) {
-=======
 func init() {
 	facadeInit["Cloud"] = func(r *controllerRoot) []int {
 		addCloudMethod := rpc.Method(r.AddCloud)
@@ -214,7 +119,6 @@
 // RevokeCredentials implements the RevokeCredentials method used in
 // version 1 & 2 of the Cloud facade.
 func (r *controllerRoot) RevokeCredentials(ctx context.Context, args jujuparams.Entities) (jujuparams.ErrorResults, error) {
->>>>>>> 5d88bfb8
 	creds := make([]jujuparams.RevokeCredentialArg, len(args.Entities))
 	for i, e := range args.Entities {
 		creds[i].Tag = e.Tag
