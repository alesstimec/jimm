// Copyright 2020 Canonical Ltd.

package dbmodel

import (
	"encoding/json"
	"time"

<<<<<<< HEAD
	apiparams "github.com/CanonicalLtd/jimm/api/params"
=======
	"gorm.io/gorm"

	apiparams "github.com/canonical/jimm/api/params"
>>>>>>> 31e97bf6
)

// An AuditLogEntry is an entry in the audit log.
type AuditLogEntry struct {
	// ID contains the ID of the entry.
	ID uint `gorm:"primarykey"`

	// Time holds the time of event creation.
	Time time.Time `gorm:"index"`

	// Model contains the name of the model accessed.
	// Will be empty when accessing controller facades, as they are handled
	// by JIMM.
	Model string `gorm:"index"`

	// ConversationId contains a unique ID per websocket request.
	ConversationId string

	// MessageId represents the message ID used to correlate request/responses.
	MessageId uint64

	// FacadeName contains the request facade name.
	FacadeName string

	// FacadeMethod contains the specific method to be executed on the facade.
	FacadeMethod string `gorm:"index"`

	// FacadeVersion contains the requested version for the facade method.
	FacadeVersion int

	// ObjectId contains the object id to act on, only used by certain facades.
	ObjectId string

	// UserTag is the tag of the user the performed the action.
	UserTag string `gorm:"index"`

	// IsResponse indicates whether the action was a Response/Request.
	IsResponse bool

	// Params contains any client request parameters.
	Params JSON

	// Errors contains any errors from the controller.
	Errors JSON
}

// TableName overrides the table name gorm will use to find
// AuditLogEntry records.
func (AuditLogEntry) TableName() string {
	return "audit_log"
}

// ToAPIAuditEvent converts an AuditLogEntry to a JIMM API AuditEvent.
func (e AuditLogEntry) ToAPIAuditEvent() apiparams.AuditEvent {
	var ale apiparams.AuditEvent
	ale.Time = e.Time
	ale.ConversationId = e.ConversationId
	ale.MessageId = e.MessageId
	ale.FacadeMethod = e.FacadeMethod
	ale.FacadeName = e.FacadeName
	ale.FacadeVersion = e.FacadeVersion
	ale.ObjectId = e.ObjectId
	ale.UserTag = e.UserTag
	ale.Model = e.Model
	ale.IsResponse = e.IsResponse
	ale.Errors = nil
	if e.IsResponse {
		err := json.Unmarshal(e.Errors, &ale.Errors)
		if err != nil {
			ale.Errors = map[string]any{"error": err}
		}
	}
	if e.Params != nil {
		err := json.Unmarshal(e.Params, &ale.Params)
		if err != nil {
			ale.Params = map[string]any{"error": err}
		}
	}
	return ale
}<|MERGE_RESOLUTION|>--- conflicted
+++ resolved
@@ -6,13 +6,7 @@
 	"encoding/json"
 	"time"
 
-<<<<<<< HEAD
-	apiparams "github.com/CanonicalLtd/jimm/api/params"
-=======
-	"gorm.io/gorm"
-
 	apiparams "github.com/canonical/jimm/api/params"
->>>>>>> 31e97bf6
 )
 
 // An AuditLogEntry is an entry in the audit log.
