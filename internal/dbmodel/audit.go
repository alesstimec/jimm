--- conflicted
+++ resolved
@@ -6,11 +6,7 @@
 	"encoding/json"
 	"time"
 
-<<<<<<< HEAD
-	apiparams "github.com/canonical/jimm/pkg/api/params"
-=======
-	apiparams "github.com/canonical/jimm/v3/api/params"
->>>>>>> 77257a97
+	apiparams "github.com/canonical/jimm/v3/pkg/api/params"
 )
 
 // An AuditLogEntry is an entry in the audit log.
