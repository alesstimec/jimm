// Copyright 2020 Canonical Ltd.

package jimm

import (
	"context"
	"database/sql"
	"fmt"
	"strings"

	jujuparams "github.com/juju/juju/rpc/params"
	"github.com/juju/names/v4"
	"github.com/juju/version"
	"github.com/juju/zaputil"
	"github.com/juju/zaputil/zapctx"
	"go.uber.org/zap"

	"github.com/canonical/jimm/internal/auth"
	"github.com/canonical/jimm/internal/db"
	"github.com/canonical/jimm/internal/dbmodel"
	"github.com/canonical/jimm/internal/errors"
	"github.com/canonical/jimm/internal/openfga"
	ofganames "github.com/canonical/jimm/internal/openfga/names"
)

// AddController adds the specified controller to JIMM. Only
// controller-admin level users may add new controllers. If the user adding
// the controller is not authorized then an error with a code of
// CodeUnauthorized will be returned. If there already exists a controller
// with the same name as the controller being added then an error with a
// code of CodeAlreadyExists will be returned. If the controller cannot be
// contacted then an error with a code of CodeConnectionFailed will be
// returned.
func (j *JIMM) AddController(ctx context.Context, u *openfga.User, ctl *dbmodel.Controller) error {
	const op = errors.Op("jimm.AddController")

	isJIMMAdmin, err := openfga.IsAdministrator(ctx, u, j.ResourceTag())
	if err != nil {
		return errors.E(op, errors.CodeUnauthorized, "unauthorized")
	}
	if !isJIMMAdmin {
		return errors.E(op, errors.CodeUnauthorized, "unauthorized")
	}

	api, err := j.dial(ctx, ctl, names.ModelTag{})
	if err != nil {
		zapctx.Error(ctx, "failed to dial the controller", zaputil.Error(err))
		return errors.E(op, err, "failed to dial the controller")
	}
	defer api.Close()

	var ms jujuparams.ModelSummary
	if err := api.ControllerModelSummary(ctx, &ms); err != nil {
		zapctx.Error(ctx, "failed to get model summary", zaputil.Error(err))
		return errors.E(op, err, "failed to get model summary")
	}
	ct, err := names.ParseCloudTag(ms.CloudTag)
	if err != nil {
		return errors.E(op, err, "failed to parse the cloud tag")
	}
	ctl.CloudName = ct.Id()
	ctl.CloudRegion = ms.CloudRegion
	// TODO(mhilton) add the controller model?

	clouds, err := api.Clouds(ctx)
	if err != nil {
		return errors.E(op, err, "failed to fetch controller clouds")
	}

	var dbClouds []dbmodel.Cloud
	for tag, cld := range clouds {
		ctx := zapctx.WithFields(ctx, zap.Stringer("tag", tag))

		var cloud dbmodel.Cloud
		cloud.FromJujuCloud(cld)
		cloud.Name = tag.Id()

		// If this cloud is not the one used by the controller model then
		// it is only available to a subset of users.
		if tag.String() != ms.CloudTag {
			var err error
			cloud.Users, err = cloudUsers(ctx, api, tag)
			if err != nil {
				// If there is an error getting the users, log the failure
				// but carry on, this will prevent anyone trying to add a
				// cloud with the same name. The user access can be fixed
				// later.
				zapctx.Error(ctx, "cannot get cloud users", zap.Error(err))
			}
		} else {
			cloud.Users = []dbmodel.UserCloudAccess{{
				Username: auth.Everyone,
				User: dbmodel.User{
					Username: auth.Everyone,
				},
				Access: "add-model",
			}}
		}
		dbClouds = append(dbClouds, cloud)
	}

	credentialsStored := false
	if j.CredentialStore != nil {
		err := j.CredentialStore.PutControllerCredentials(ctx, ctl.Name, ctl.AdminUser, ctl.AdminPassword)
		if err != nil {
			return errors.E(op, err, "failed to store controller credentials")
		}
		credentialsStored = true
	}

	err = j.Database.Transaction(func(tx *db.Database) error {
		for i := range dbClouds {
			cloud := dbmodel.Cloud{
				Name: dbClouds[i].Name,
			}
			if err := tx.GetCloud(ctx, &cloud); err != nil {
				if errors.ErrorCode(err) != errors.CodeNotFound {
					zapctx.Error(ctx, "failed to fetch the cloud", zaputil.Error(err), zap.String("cloud-name", dbClouds[i].Name))
					return err
				}
				err := tx.AddCloud(ctx, &dbClouds[i])
				if err != nil && errors.ErrorCode(err) != errors.CodeAlreadyExists {
					zapctx.Error(ctx, "failed to add cloud", zaputil.Error(err))
					return err
				}
				if err := tx.GetCloud(ctx, &cloud); err != nil {
					zapctx.Error(ctx, "failed to fetch the cloud", zaputil.Error(err), zap.String("cloud-name", dbClouds[i].Name))
					return err
				}
			}
			for _, reg := range dbClouds[i].Regions {
				if cloud.Region(reg.Name).ID != 0 {
					continue
				}
				reg.CloudName = cloud.Name
				if err := tx.AddCloudRegion(ctx, &reg); err != nil {
					zapctx.Error(ctx, "failed to add cloud region", zaputil.Error(err))
					return err
				}
				cloud.Regions = append(cloud.Regions, reg)
			}
			for _, uca := range dbClouds[i].Users {
				if cloud.UserAccess(&uca.User) != "" {
					continue
				}
				uca.Username = uca.User.Username
				uca.CloudName = cloud.Name
				if err := tx.UpdateUserCloudAccess(ctx, &uca); err != nil {
					zapctx.Error(ctx, "failed to update user cloud access", zaputil.Error(err))
					return err
				}
				cloud.Users = append(cloud.Users, uca)
			}
			for _, cr := range dbClouds[i].Regions {
				reg := cloud.Region(cr.Name)
				priority := dbmodel.CloudRegionControllerPrioritySupported
				if cloud.Name == ctl.CloudName && cr.Name == ctl.CloudRegion {
					priority = dbmodel.CloudRegionControllerPriorityDeployed
				}
				ctl.CloudRegions = append(ctl.CloudRegions, dbmodel.CloudRegionControllerPriority{
					CloudRegion: reg,
					Priority:    uint(priority),
				})
			}
		}
		// if we already stored controller credentials in CredentialStore
		// we should not store them plain text in JIMM's DB.
		if credentialsStored {
			ctl.AdminUser = ""
			ctl.AdminPassword = ""
		}
		if err := tx.AddController(ctx, ctl); err != nil {
			if errors.ErrorCode(err) == errors.CodeAlreadyExists {
				zapctx.Error(ctx, "failed to add controller", zaputil.Error(err))
				return errors.E(op, err, fmt.Sprintf("controller %q already exists", ctl.Name))
			}
			zapctx.Error(ctx, "failed to add controller", zaputil.Error(err))
			return err
		}
		return nil
	})

	if err != nil {
		return errors.E(op, err)
	}

	for _, cloud := range dbClouds {
		// Add controller relation between the cloud and the added controller.
		err = j.OpenFGAClient.AddCloudController(ctx, cloud.ResourceTag(), ctl.ResourceTag())
		if err != nil {
			zapctx.Error(
				ctx,
				"failed to add controller relation between controller and cloud",
				zap.String("controller", ctl.ResourceTag().Id()),
				zap.String("cloud", cloud.ResourceTag().Id()),
				zap.Error(err),
			)
		}

		for _, uca := range cloud.Users {
			cloudUser := openfga.NewUser(
				&dbmodel.User{
					Username: uca.Username,
				},
				j.OpenFGAClient,
			)
			relation, err := ToCloudRelation(uca.Access)
			if err != nil {
				zapctx.Error(
					ctx,
					"failed to parse user cloud access",
					zap.String("user", uca.Username),
					zap.String("access", uca.Access),
					zap.Error(err),
				)
			} else {
				if err := cloudUser.SetCloudAccess(ctx, cloud.ResourceTag(), relation); err != nil {
					zapctx.Error(
						ctx,
						"failed to set cloud access",
						zap.String("user", uca.Username),
						zap.String("access", uca.Access),
						zap.Error(err),
					)
				}
			}
		}
	}

	// Finally add a controller relation between JIMM and the added controller.
	err = j.OpenFGAClient.AddController(ctx, j.ResourceTag(), ctl.ResourceTag())
	if err != nil {
		zapctx.Error(
			ctx,
			"failed to add controller relation between JIMM and controller",
			zap.String("controller", ctl.ResourceTag().Id()),
			zap.Error(err),
		)
	}

	return nil
}

// cloudUsers determines the users that can access a cloud.
func cloudUsers(ctx context.Context, api API, tag names.CloudTag) ([]dbmodel.UserCloudAccess, error) {
	const op = errors.Op("jimm.cloudUsers")
	var ci jujuparams.CloudInfo
	if err := api.CloudInfo(ctx, tag, &ci); err != nil {
		return nil, errors.E(op, err)
	}
	var users []dbmodel.UserCloudAccess
	for _, u := range ci.Users {
		if !strings.Contains(u.UserName, "@") {
			// If the username doesn't contain an "@" the user is local
			// to the controller and we don't want to propagate it.
			continue
		}
		users = append(users, dbmodel.UserCloudAccess{
			Username: u.UserName,
			User: dbmodel.User{
				Username:    u.UserName,
				DisplayName: u.DisplayName,
			},
			Access: u.Access,
		})
	}
	return users, nil
}

// EarliestControllerVersion returns the earliest agent version
// that any of the available public controllers is known to be running.
// If there are no available controllers or none of their versions are
// known, it returns the zero version.
func (j *JIMM) EarliestControllerVersion(ctx context.Context) (version.Number, error) {
	const op = errors.Op("jimm.EarliestControllerVersion")
	var v *version.Number

	err := j.Database.ForEachController(ctx, func(controller *dbmodel.Controller) error {
		if controller.AgentVersion == "" {
			return nil
		}
		versionNumber, err := version.Parse(controller.AgentVersion)
		if err != nil {
			zapctx.Error(
				ctx,
				"failed to parse agent version",
				zap.String("version", controller.AgentVersion),
				zap.String("controller", controller.Name),
			)
			return nil
		}
		if v == nil || versionNumber.Compare(*v) < 0 {
			v = &versionNumber
		}
		return nil
	})
	if err != nil {
		return version.Number{}, errors.E(op, err)
	}
	if v == nil {
		return version.Number{}, nil
	}
	return *v, nil
}

// controllerAccessLevel holds the controller access level for a user.
type controllerAccessLevel string

const (
	// noAccess allows a user no permissions at all.
	noAccess controllerAccessLevel = ""

	// loginAccess allows a user to log-ing into the subject.
	loginAccess controllerAccessLevel = "login"

	// superuserAccess allows user unrestricted permissions in the subject.
	superuserAccess controllerAccessLevel = "superuser"
)

// validate returns error if the current is not a valid access level.
func (a controllerAccessLevel) validate() error {
	switch a {
	case noAccess, loginAccess, superuserAccess:
		return nil
	}
	return errors.E(fmt.Sprintf("invalid access level %q", a))
}

func (a controllerAccessLevel) value() int {
	switch a {
	case noAccess:
		return 0
	case loginAccess:
		return 1
	case superuserAccess:
		return 2
	default:
		return -1
	}
}

// GrantControllerAccess changes the controller access granted to users.
func (j *JIMM) GrantControllerAccess(ctx context.Context, u *dbmodel.User, accessUserTag names.UserTag, accessLevel string) error {
	const op = errors.Op("jimm.GrantControllerAccess")

	if u.ControllerAccess != "superuser" {
		return errors.E(op, errors.CodeUnauthorized, "cannot grant controller access")
	}

	if err := controllerAccessLevel(accessLevel).validate(); err != nil {
		return errors.E(op, err, errors.CodeBadRequest)
	}

	user := dbmodel.User{
		Username: accessUserTag.Id(),
	}
	err := j.Database.GetUser(ctx, &user)
	if err != nil {
		return errors.E(op, err)
	}

	// if user's access level is already greater than what we are trying to set
	// there is nothing to do
	if controllerAccessLevel(user.ControllerAccess).value() >= controllerAccessLevel(accessLevel).value() {
		return nil
	}
	user.ControllerAccess = string(accessLevel)
	err = j.Database.UpdateUser(ctx, &user)
	if err != nil {
		return errors.E(op, err)
	}
	return nil
}

// RevokeControllerAccess revokes the controller access for a users.
func (j *JIMM) RevokeControllerAccess(ctx context.Context, u *dbmodel.User, accessUserTag names.UserTag, accessLevel string) error {
	const op = errors.Op("jimm.RevokeControllerAccess")

	if u.ControllerAccess != "superuser" {
		return errors.E(op, errors.CodeUnauthorized, "cannot revoke controller access")
	}

	if err := controllerAccessLevel(accessLevel).validate(); err != nil {
		return errors.E(op, err, errors.CodeBadRequest)
	}
	userAccess := noAccess
	switch controllerAccessLevel(accessLevel) {
	case loginAccess:
	case superuserAccess:
		userAccess = loginAccess
	}

	user := dbmodel.User{
		Username: accessUserTag.Id(),
	}
	err := j.Database.GetUser(ctx, &user)
	if err != nil {
		return errors.E(op, err)
	}
	user.ControllerAccess = string(userAccess)
	err = j.Database.UpdateUser(ctx, &user)
	if err != nil {
		return errors.E(op, err)
	}
	return nil
}

// GetJimmControllerAccess returns the JIMM controller access level for the
// requested user.
func (j *JIMM) GetJimmControllerAccess(ctx context.Context, user *openfga.User, tag names.UserTag) (string, error) {
	const op = errors.Op("jimm.GetControllerAccess")

	// First we check if the authenticated user is a JIMM administrator.
	isControllerAdmin, err := openfga.IsAdministrator(ctx, user, j.ResourceTag())
	if err != nil {
		zapctx.Error(ctx, "failed to check access rights", zap.Error(err))
		return "", errors.E(op, errors.CodeUnauthorized, "unauthorized")
	}

	// If the authenticated user is requesting the access level
	// for him/her-self then we return that - either the user
	// is a JIMM admin (aka "superuser"), or they have a "login"
	// access level.
	if user.Username == tag.Id() {
		if isControllerAdmin {
			return "superuser", nil
		}
		return "login", nil
	}

	// Only JIMM administrators are allowed to see the access
	// level of somebody else.
	if !isControllerAdmin {
		return "", errors.E(op, errors.CodeUnauthorized, "unauthorized")
	}

	var u dbmodel.User
	u.SetTag(tag)
	tagUser := openfga.NewUser(&u, j.OpenFGAClient)

	// Check if the user is jimm administrator.
	isAdmin, err := openfga.IsAdministrator(ctx, tagUser, j.ResourceTag())
	if err != nil {
		zapctx.Error(ctx, "failed to check access rights", zap.Error(err))
		return "", errors.E(op, err)
	}
	if isAdmin {
		return "superuser", nil
	}

	return "login", nil
}

// GetControllerAccess returns the user's level of access to the desired controller.
func (j *JIMM) GetControllerAccess(ctx context.Context, user *openfga.User, controller names.ControllerTag) (string, error) {
	accessLevel := user.GetControllerAccess(ctx, controller)
	return ToControllerAccessString(accessLevel), nil
}

// ImportModel imports model with the specified uuid from the controller.
<<<<<<< HEAD
func (j *JIMM) ImportModel(ctx context.Context, user *openfga.User, controllerName string, modelTag names.ModelTag) error {
=======
func (j *JIMM) ImportModel(ctx context.Context, u *dbmodel.User, controllerName string, modelTag names.ModelTag, newOwner string) error {
>>>>>>> 61f995e4
	const op = errors.Op("jimm.ImportModel")

	isJIMMAdmin, err := openfga.IsAdministrator(ctx, user, j.ResourceTag())
	if err != nil {
		return errors.E(op, err)
	}
	if !isJIMMAdmin {
		return errors.E(op, errors.CodeUnauthorized, "unauthorized")
	}

	controller := dbmodel.Controller{
		Name: controllerName,
	}
	err = j.Database.GetController(ctx, &controller)
	if err != nil {
		return errors.E(op, err)
	}

	api, err := j.dial(ctx, &controller, names.ModelTag{})
	if err != nil {
		return errors.E(op, err)
	}
	defer api.Close()

	modelInfo := jujuparams.ModelInfo{
		UUID: modelTag.Id(),
	}
	err = api.ModelInfo(ctx, &modelInfo)
	if err != nil {
		return errors.E(op, err)
	}
	model := dbmodel.Model{}
	// fill in data from model info
	err = model.FromJujuModelInfo(modelInfo)
	if err != nil {
		return errors.E(op, err)
	}
	model.ControllerID = controller.ID
	model.Controller = controller

	var ownerString string
	if newOwner != "" {
		// Switch the model to be owned by the specified user.
		ownerString = names.UserTagKind + "-" + newOwner
	} else {
		// Use the model owner user
		ownerString = modelInfo.OwnerTag
	}
	ownerTag, err := names.ParseUserTag(ownerString)
	if err != nil {
		return errors.E(op, err)
	}
	if ownerTag.IsLocal() {
		return errors.E(op, "cannot import model from local user, try --owner to switch the model owner")
	}
	ownerUser := dbmodel.User{}
	ownerUser.SetTag(ownerTag)
	err = j.Database.GetUser(ctx, &ownerUser)
	if err != nil {
		return errors.E(op, err)
	}
	model.SwitchOwner(&ownerUser)

	ownerHasModelAccess := false
	for _, user := range model.Users {
		if user.User.Username == ownerUser.Username {
			ownerHasModelAccess = true
			break
		}
	}
	if !ownerHasModelAccess {
		zapctx.Debug(ctx, "User doesn't have model access, adding it")
		// Ensure the current user gets access to the model
		// This will be applied to JIMM's access table lower down.
		model.Users = append(model.Users, dbmodel.UserModelAccess{User: *u, Access: string(jujuparams.ModelAdminAccess)})
	}

	// TODO(CSS-5458): Remove the below section on cloud credentials once we no longer persist the relation between
	// cloud credentials and models

	ownerUser := openfga.NewUser(&owner, j.OpenFGAClient)
	if err := ownerUser.SetModelAccess(ctx, modelTag, ofganames.AdministratorRelation); err != nil {
		zapctx.Error(
			ctx,
			"failed to set model admin",
			zap.String("owner", owner.Username),
			zap.String("model", modelTag.String()),
			zap.Error(err),
		)
	}

	// fetch cloud credential used by the model
	cloudTag, err := names.ParseCloudTag(modelInfo.CloudTag)
	if err != nil {
		errors.E(op, err)
	}
	// Note that the model already has a cloud credential configured which it will use when deploying new
	// applications. JIMM needs some cloud credential reference to be able to import the model so use any
	// credential against the cloud the model is deployed against. Even using the correct cloud for the
	// credential is not strictly necessary, but will help prevent the user think they can create new
	// models on the incoming cloud.
	allCredentials, err := j.Database.GetUserCloudCredentials(ctx, &ownerUser, cloudTag.Id())
	if err != nil {
		return errors.E(op, err)
	}
	if len(allCredentials) == 0 {
		return errors.E(op, errors.CodeNotFound, fmt.Sprintf("Failed to find cloud credential for user %s on cloud %s", ownerUser.Username, cloudTag.Id()))
	}
	cloudCredential := allCredentials[0]

	model.CloudCredentialID = cloudCredential.ID
	model.CloudCredential = cloudCredential

	// fetch the cloud used by the model
	cloud := dbmodel.Cloud{
		Name: cloudCredential.CloudName,
	}
	err = j.Database.GetCloud(ctx, &cloud)
	if err != nil {
		zapctx.Error(ctx, "failed to get cloud", zap.String("cloud", cloud.Name))
		return errors.E(op, err)
	}

	regionFound := false
	for _, cr := range cloud.Regions {
		if cr.Name == modelInfo.CloudRegion {
			regionFound = true
			model.CloudRegion = cr
			model.CloudRegionID = cr.ID
			break
		}
	}
	if !regionFound {
		return errors.E(op, "cloud region not found")
	}

	var usersExcludingLocalUsers []dbmodel.UserModelAccess
	for _, userAccess := range model.Users {
		userTag, ok := userAccess.User.Tag().(names.UserTag)
		if !ok {
			zapctx.Error(ctx, "failed to extract user tag", zap.String("username", userAccess.User.Username))
			continue
		}
		if userTag.IsLocal() {
			// Don't propogate local users into JIMM.
			continue
		}
		usersExcludingLocalUsers = append(usersExcludingLocalUsers, userAccess)
	}
	model.Users = usersExcludingLocalUsers

	for i, userAccess := range model.Users {
		u := userAccess.User
		if err = j.Database.GetUser(ctx, &u); err != nil {
			return errors.E(op, err)
		}
		model.Users[i].Username = u.Username
		model.Users[i].User = u

		relation, err := ToModelRelation(userAccess.Access)
		if err != nil {
			return errors.E(op, err)
		}

		modelUser := openfga.NewUser(&u, j.OpenFGAClient)
		if err := modelUser.SetModelAccess(ctx, modelTag, relation); err != nil {
			zapctx.Error(
				ctx,
				"failed to set model access",
				zap.String("user", u.Username),
				zap.String("access", userAccess.Access),
				zap.String("model", modelTag.String()),
				zap.Error(err),
			)
		}
	}

	err = j.Database.AddModel(ctx, &model)
	if err != nil {
		if errors.ErrorCode(err) == errors.CodeAlreadyExists {
			return errors.E(op, err, "model already exists")
		}
		return errors.E(op, err)
	}

	if !ownerHasModelAccess {
		// Here we finally grant the model owner, access to the underlying model.
		err = j.doModelAdmin(ctx, u, modelTag, func(m *dbmodel.Model, api API) error {
			if err := api.GrantModelAccess(ctx, modelTag, ownerUser.Tag().(names.UserTag), jujuparams.ModelAdminAccess); err != nil {
				return err
			}
			return nil
		})
		if err != nil {
			return errors.E(op, err, fmt.Sprintf("Failed to grant user %s admin access on the model", ownerUser.Username))
		}
	}

	modelAPI, err := j.dial(ctx, &controller, modelTag)
	if err != nil {
		return errors.E(op, err)
	}
	defer modelAPI.Close()

	watcherID, err := modelAPI.WatchAll(ctx)
	if err != nil {
		return errors.E(op, err)
	}
	defer modelAPI.ModelWatcherStop(ctx, watcherID)

	deltas, err := modelAPI.ModelWatcherNext(ctx, watcherID)
	if err != nil {
		return errors.E(op, err)
	}

	modelIDf := func(uuid string) *modelState {
		if uuid == model.UUID.String {
			return &modelState{
				id:       model.ID,
				machines: make(map[string]int64),
				units:    make(map[string]bool),
			}
		}
		return nil
	}

	w := &Watcher{
		Database: j.Database,
	}
	for _, d := range deltas {
		if err := w.handleDelta(ctx, modelIDf, d); err != nil {
			return errors.E(op, err)
		}
	}

	return nil
}

// SetControllerConfig changes the value of specified controller configuration
// settings.
func (j *JIMM) SetControllerConfig(ctx context.Context, u *openfga.User, args jujuparams.ControllerConfigSet) error {
	const op = errors.Op("jimm.SetControllerConfig")

	isControllerAdmin, err := openfga.IsAdministrator(ctx, u, j.ResourceTag())
	if err != nil {
		return errors.E(op, err)
	}
	if !isControllerAdmin {
		return errors.E(op, errors.CodeUnauthorized, "unauthorized")
	}

	err = j.Database.Transaction(func(tx *db.Database) error {
		config := dbmodel.ControllerConfig{
			Name: "jimm",
		}
		err := tx.GetControllerConfig(ctx, &config)
		if err != nil && errors.ErrorCode(err) != errors.CodeNotFound {
			return err
		}
		if config.Config == nil {
			config.Config = make(map[string]interface{})
		}
		for key, value := range args.Config {
			config.Config[key] = value
		}
		return tx.UpsertControllerConfig(ctx, &config)
	})
	if err != nil {
		return errors.E(op, err)
	}
	return nil
}

// GetControllerConfig returns jimm's controller config.
func (j *JIMM) GetControllerConfig(ctx context.Context, u *dbmodel.User) (*dbmodel.ControllerConfig, error) {
	const op = errors.Op("jimm.GetControllerConfig")
	config := dbmodel.ControllerConfig{
		Name:   "jimm",
		Config: make(map[string]interface{}),
	}
	err := j.Database.GetControllerConfig(ctx, &config)
	if err != nil {
		if errors.ErrorCode(err) == errors.CodeNotFound {
			return &config, nil
		}
		return nil, errors.E(op, err)
	}
	return &config, nil
}

// UpdateMigratedModel asserts that the model has been migrated to the
// specified controller and updates the internal model representation.
func (j *JIMM) UpdateMigratedModel(ctx context.Context, user *openfga.User, modelTag names.ModelTag, targetControllerName string) error {
	const op = errors.Op("jimm.UpdateMigratedModel")

	isControllerAdmin, err := openfga.IsAdministrator(ctx, user, j.ResourceTag())
	if err != nil {
		return errors.E(op, errors.CodeUnauthorized, "unauthorized")
	}
	if !isControllerAdmin {
		return errors.E(op, errors.CodeUnauthorized, "unauthorized")
	}

	model := dbmodel.Model{
		UUID: sql.NullString{
			String: modelTag.Id(),
			Valid:  true,
		},
	}
	err = j.Database.GetModel(ctx, &model)
	if err != nil {
		if errors.ErrorCode(err) == errors.CodeNotFound {
			return errors.E(op, "model not found", errors.CodeModelNotFound)
		}
		return errors.E(op, err)
	}

	targetController := dbmodel.Controller{
		Name: targetControllerName,
	}
	err = j.Database.GetController(ctx, &targetController)
	if err != nil {
		if errors.ErrorCode(err) == errors.CodeNotFound {
			return errors.E(op, "controller not found", errors.CodeNotFound)
		}
		return errors.E(op, err)
	}

	// check the model is known to the controller
	api, err := j.dial(ctx, &targetController, names.ModelTag{})
	if err != nil {
		return errors.E(op, err)
	}
	defer api.Close()

	err = api.ModelInfo(ctx, &jujuparams.ModelInfo{
		UUID: modelTag.Id(),
	})
	if err != nil {
		return errors.E(op, err)
	}

	model.Controller = targetController
	model.ControllerID = targetController.ID
	err = j.Database.UpdateModel(ctx, &model)
	if err != nil {
		zapctx.Error(ctx, "failed to update model", zap.String("model", model.UUID.String), zaputil.Error(err))
		return errors.E(op, err)
	}

	return nil
}<|MERGE_RESOLUTION|>--- conflicted
+++ resolved
@@ -458,11 +458,7 @@
 }
 
 // ImportModel imports model with the specified uuid from the controller.
-<<<<<<< HEAD
-func (j *JIMM) ImportModel(ctx context.Context, user *openfga.User, controllerName string, modelTag names.ModelTag) error {
-=======
-func (j *JIMM) ImportModel(ctx context.Context, u *dbmodel.User, controllerName string, modelTag names.ModelTag, newOwner string) error {
->>>>>>> 61f995e4
+func (j *JIMM) ImportModel(ctx context.Context, user *openfga.User, controllerName string, modelTag names.ModelTag, newOwner string) error {
 	const op = errors.Op("jimm.ImportModel")
 
 	isJIMMAdmin, err := openfga.IsAdministrator(ctx, user, j.ResourceTag())
@@ -526,33 +522,22 @@
 	}
 	model.SwitchOwner(&ownerUser)
 
-	ownerHasModelAccess := false
-	for _, user := range model.Users {
-		if user.User.Username == ownerUser.Username {
-			ownerHasModelAccess = true
-			break
-		}
-	}
-	if !ownerHasModelAccess {
-		zapctx.Debug(ctx, "User doesn't have model access, adding it")
-		// Ensure the current user gets access to the model
-		// This will be applied to JIMM's access table lower down.
-		model.Users = append(model.Users, dbmodel.UserModelAccess{User: *u, Access: string(jujuparams.ModelAdminAccess)})
-	}
-
-	// TODO(CSS-5458): Remove the below section on cloud credentials once we no longer persist the relation between
-	// cloud credentials and models
-
-	ownerUser := openfga.NewUser(&owner, j.OpenFGAClient)
-	if err := ownerUser.SetModelAccess(ctx, modelTag, ofganames.AdministratorRelation); err != nil {
+	// Note that only the new owner is given access. All previous users that had access according to Juju
+	// are discarded as access must now be governed by JIMM and OpenFGA.
+	model.Users = nil
+	ofgaUser := openfga.NewUser(&ownerUser, j.OpenFGAClient)
+	if err := ofgaUser.SetModelAccess(ctx, modelTag, ofganames.AdministratorRelation); err != nil {
 		zapctx.Error(
 			ctx,
 			"failed to set model admin",
-			zap.String("owner", owner.Username),
+			zap.String("owner", ownerUser.Username),
 			zap.String("model", modelTag.String()),
 			zap.Error(err),
 		)
 	}
+
+	// TODO(CSS-5458): Remove the below section on cloud credentials once we no longer persist the relation between
+	// cloud credentials and models
 
 	// fetch cloud credential used by the model
 	cloudTag, err := names.ParseCloudTag(modelInfo.CloudTag)
@@ -599,66 +584,12 @@
 		return errors.E(op, "cloud region not found")
 	}
 
-	var usersExcludingLocalUsers []dbmodel.UserModelAccess
-	for _, userAccess := range model.Users {
-		userTag, ok := userAccess.User.Tag().(names.UserTag)
-		if !ok {
-			zapctx.Error(ctx, "failed to extract user tag", zap.String("username", userAccess.User.Username))
-			continue
-		}
-		if userTag.IsLocal() {
-			// Don't propogate local users into JIMM.
-			continue
-		}
-		usersExcludingLocalUsers = append(usersExcludingLocalUsers, userAccess)
-	}
-	model.Users = usersExcludingLocalUsers
-
-	for i, userAccess := range model.Users {
-		u := userAccess.User
-		if err = j.Database.GetUser(ctx, &u); err != nil {
-			return errors.E(op, err)
-		}
-		model.Users[i].Username = u.Username
-		model.Users[i].User = u
-
-		relation, err := ToModelRelation(userAccess.Access)
-		if err != nil {
-			return errors.E(op, err)
-		}
-
-		modelUser := openfga.NewUser(&u, j.OpenFGAClient)
-		if err := modelUser.SetModelAccess(ctx, modelTag, relation); err != nil {
-			zapctx.Error(
-				ctx,
-				"failed to set model access",
-				zap.String("user", u.Username),
-				zap.String("access", userAccess.Access),
-				zap.String("model", modelTag.String()),
-				zap.Error(err),
-			)
-		}
-	}
-
 	err = j.Database.AddModel(ctx, &model)
 	if err != nil {
 		if errors.ErrorCode(err) == errors.CodeAlreadyExists {
 			return errors.E(op, err, "model already exists")
 		}
 		return errors.E(op, err)
-	}
-
-	if !ownerHasModelAccess {
-		// Here we finally grant the model owner, access to the underlying model.
-		err = j.doModelAdmin(ctx, u, modelTag, func(m *dbmodel.Model, api API) error {
-			if err := api.GrantModelAccess(ctx, modelTag, ownerUser.Tag().(names.UserTag), jujuparams.ModelAdminAccess); err != nil {
-				return err
-			}
-			return nil
-		})
-		if err != nil {
-			return errors.E(op, err, fmt.Sprintf("Failed to grant user %s admin access on the model", ownerUser.Username))
-		}
 	}
 
 	modelAPI, err := j.dial(ctx, &controller, modelTag)
