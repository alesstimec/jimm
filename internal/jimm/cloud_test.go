// Copyright 2020 Canonical Ltd.

package jimm_test

import (
	"context"
	"testing"
	"time"

	qt "github.com/frankban/quicktest"
	"github.com/google/uuid"
	jujuparams "github.com/juju/juju/rpc/params"
	"github.com/juju/names/v4"
	"gorm.io/gorm"

	"github.com/canonical/jimm/internal/auth"
	"github.com/canonical/jimm/internal/db"
	"github.com/canonical/jimm/internal/dbmodel"
	"github.com/canonical/jimm/internal/errors"
	"github.com/canonical/jimm/internal/jimm"
	"github.com/canonical/jimm/internal/jimmtest"
	"github.com/canonical/jimm/internal/openfga"
	ofganames "github.com/canonical/jimm/internal/openfga/names"
)

func TestGetCloud(t *testing.T) {
	c := qt.New(t)

	client, _, _, err := jimmtest.SetupTestOFGAClient(c.Name())
	c.Assert(err, qt.IsNil)

	ctx := context.Background()
	now := time.Now().UTC().Round(time.Millisecond)
	j := &jimm.JIMM{
		UUID:          uuid.NewString(),
		OpenFGAClient: client,
		Database: db.Database{
			DB: jimmtest.MemoryDB(c, func() time.Time { return now }),
		},
	}

	err = j.Database.Migrate(ctx, false)
	c.Assert(err, qt.IsNil)

	alice := openfga.NewUser(
		&dbmodel.User{
			Username: "alice@external",
		},
		client,
	)
	bob := openfga.NewUser(
		&dbmodel.User{
			Username: "bob@external",
		},
		client,
	)
	charlie := openfga.NewUser(&dbmodel.User{Username: "charlie@external"}, client)

	// daphne is a jimm administrator
	daphne := openfga.NewUser(
		&dbmodel.User{
			Username:         "daphne@external",
			ControllerAccess: "superuser",
		},
		client,
	)
	err = daphne.SetControllerAccess(
		context.Background(),
		names.NewControllerTag(j.UUID),
		ofganames.AdministratorRelation,
	)
	c.Assert(err, qt.IsNil)

	everyone := openfga.NewUser(
		&dbmodel.User{
			Username: auth.Everyone,
		},
		client,
	)

	cloud := &dbmodel.Cloud{
		Name: "test-cloud-1",
		Users: []dbmodel.UserCloudAccess{{
			User:   *alice.User,
			Access: "admin",
		}, {
			User:   *bob.User,
			Access: "add-model",
		}},
	}
	err = j.Database.AddCloud(ctx, cloud)
	c.Assert(err, qt.IsNil)

	err = client.AddCloudController(context.Background(), cloud.ResourceTag(), j.ResourceTag())
	c.Assert(err, qt.IsNil)

	err = alice.SetCloudAccess(context.Background(), cloud.ResourceTag(), ofganames.AdministratorRelation)
	c.Assert(err, qt.IsNil)

	err = bob.SetCloudAccess(context.Background(), cloud.ResourceTag(), ofganames.CanAddModelRelation)
	c.Assert(err, qt.IsNil)

	cloud2 := &dbmodel.Cloud{
		Name: "test-cloud-2",
		Users: []dbmodel.UserCloudAccess{{
			User: dbmodel.User{
				Username: auth.Everyone,
			},
			Access: "add-model",
		}},
	}
	err = j.Database.AddCloud(ctx, cloud2)
	c.Assert(err, qt.IsNil)

	err = client.AddCloudController(context.Background(), cloud2.ResourceTag(), j.ResourceTag())
	c.Assert(err, qt.IsNil)

	err = everyone.SetCloudAccess(context.Background(), cloud2.ResourceTag(), ofganames.CanAddModelRelation)
	c.Assert(err, qt.IsNil)

	_, err = j.GetCloud(ctx, alice, names.NewCloudTag("test-cloud-0"))
	c.Check(errors.ErrorCode(err), qt.Equals, errors.CodeNotFound)

	_, err = j.GetCloud(ctx, charlie, names.NewCloudTag("test-cloud-1"))
	c.Check(errors.ErrorCode(err), qt.Equals, errors.CodeUnauthorized)

	cld, err := j.GetCloud(ctx, alice, names.NewCloudTag("test-cloud-1"))
	c.Assert(err, qt.IsNil)
	c.Check(cld, qt.DeepEquals, dbmodel.Cloud{
		ID:        1,
		CreatedAt: now,
		UpdatedAt: now,
		Name:      "test-cloud-1",
		Regions:   []dbmodel.CloudRegion{},
		Users: []dbmodel.UserCloudAccess{{
			Model: gorm.Model{
				ID:        1,
				CreatedAt: now,
				UpdatedAt: now,
			},
			Username: "alice@external",
			User: dbmodel.User{
				Model: gorm.Model{
					ID:        1,
					CreatedAt: now,
					UpdatedAt: now,
				},
				Username:         "alice@external",
				ControllerAccess: "login",
			},
			CloudName: "test-cloud-1",
			Access:    "admin",
		}, {
			Model: gorm.Model{
				ID:        2,
				CreatedAt: now,
				UpdatedAt: now,
			},
			Username: "bob@external",
			User: dbmodel.User{
				Model: gorm.Model{
					ID:        2,
					CreatedAt: now,
					UpdatedAt: now,
				},
				Username:         "bob@external",
				ControllerAccess: "login",
			},
			CloudName: "test-cloud-1",
			Access:    "add-model",
		}},
	})

	cld, err = j.GetCloud(ctx, bob, names.NewCloudTag("test-cloud-1"))
	c.Assert(err, qt.IsNil)
	c.Check(cld, qt.DeepEquals, dbmodel.Cloud{
		ID:        1,
		CreatedAt: now,
		UpdatedAt: now,
		Name:      "test-cloud-1",
		Regions:   []dbmodel.CloudRegion{},
		Users: []dbmodel.UserCloudAccess{{
			Username: "bob@external",
			User:     *bob.User,
			Access:   "add-model",
		}},
	})

	cld, err = j.GetCloud(ctx, daphne, names.NewCloudTag("test-cloud-1"))
	c.Assert(err, qt.IsNil)
	c.Check(cld, qt.DeepEquals, dbmodel.Cloud{
		ID:        1,
		CreatedAt: now,
		UpdatedAt: now,
		Name:      "test-cloud-1",
		Regions:   []dbmodel.CloudRegion{},
		Users: []dbmodel.UserCloudAccess{{
			Model: gorm.Model{
				ID:        1,
				CreatedAt: now,
				UpdatedAt: now,
			},
			Username: "alice@external",
			User: dbmodel.User{
				Model: gorm.Model{
					ID:        1,
					CreatedAt: now,
					UpdatedAt: now,
				},
				Username:         "alice@external",
				ControllerAccess: "login",
			},
			CloudName: "test-cloud-1",
			Access:    "admin",
		}, {
			Model: gorm.Model{
				ID:        2,
				CreatedAt: now,
				UpdatedAt: now,
			},
			Username: "bob@external",
			User: dbmodel.User{
				Model: gorm.Model{
					ID:        2,
					CreatedAt: now,
					UpdatedAt: now,
				},
				Username:         "bob@external",
				ControllerAccess: "login",
			},
			CloudName: "test-cloud-1",
			Access:    "add-model",
		}},
	})

	cld, err = j.GetCloud(ctx, charlie, names.NewCloudTag("test-cloud-2"))
	c.Assert(err, qt.IsNil)
	c.Check(cld, qt.DeepEquals, dbmodel.Cloud{
		ID:        2,
		CreatedAt: now,
		UpdatedAt: now,
		Name:      "test-cloud-2",
		Regions:   []dbmodel.CloudRegion{},
		Users: []dbmodel.UserCloudAccess{{
			Username: "charlie@external",
			User: dbmodel.User{
				Username: "charlie@external",
			},
			Access: "add-model",
		}},
	})
}

func TestForEachCloud(t *testing.T) {
	c := qt.New(t)

	client, _, _, err := jimmtest.SetupTestOFGAClient(c.Name())
	c.Assert(err, qt.IsNil)

	ctx := context.Background()
	now := time.Now().UTC().Round(time.Millisecond)
	j := &jimm.JIMM{
		UUID:          "test-jimm-uuid",
		OpenFGAClient: client,
		Database: db.Database{
			DB: jimmtest.MemoryDB(c, func() time.Time { return now }),
		},
	}

	err = j.Database.Migrate(ctx, false)
	c.Assert(err, qt.IsNil)

	alice := openfga.NewUser(
		&dbmodel.User{Username: "alice@external"},
		client,
	)
	bob := openfga.NewUser(
		&dbmodel.User{Username: "bob@external"},
		client,
	)
	charlie := openfga.NewUser(
		&dbmodel.User{Username: "charlie@external"},
		client,
	)
	daphne := openfga.NewUser(
		&dbmodel.User{Username: "daphne@external", ControllerAccess: "superuser"},
		client,
	)
	err = daphne.SetControllerAccess(context.Background(), names.NewControllerTag(j.UUID), ofganames.AdministratorRelation)
	c.Assert(err, qt.IsNil)
	everyone := openfga.NewUser(
		&dbmodel.User{
			Username: auth.Everyone,
		},
		client,
	)

	cloud := &dbmodel.Cloud{
		Name: "test-cloud-1",
		Users: []dbmodel.UserCloudAccess{{
			User:   *alice.User,
			Access: "admin",
		}, {
			User:   *bob.User,
			Access: "add-model",
		}},
	}
	err = j.Database.AddCloud(ctx, cloud)
	c.Assert(err, qt.IsNil)

	err = alice.SetCloudAccess(ctx, cloud.ResourceTag(), ofganames.AdministratorRelation)
	c.Assert(err, qt.IsNil)
	err = bob.SetCloudAccess(ctx, cloud.ResourceTag(), ofganames.CanAddModelRelation)
	c.Assert(err, qt.IsNil)

	cloud2 := &dbmodel.Cloud{
		Name: "test-cloud-2",
		Users: []dbmodel.UserCloudAccess{{
			User:   *bob.User,
			Access: "add-model",
		}, {
			User: dbmodel.User{
				Username: auth.Everyone,
			},
			Access: "add-model",
		}},
	}
	err = j.Database.AddCloud(ctx, cloud2)
	c.Assert(err, qt.IsNil)

	err = bob.SetCloudAccess(ctx, cloud2.ResourceTag(), ofganames.CanAddModelRelation)
	c.Assert(err, qt.IsNil)
	err = everyone.SetCloudAccess(ctx, cloud2.ResourceTag(), ofganames.CanAddModelRelation)
	c.Assert(err, qt.IsNil)

	cloud3 := &dbmodel.Cloud{
		Name: "test-cloud-3",
		Users: []dbmodel.UserCloudAccess{{
			User: dbmodel.User{
				Username: auth.Everyone,
			},
			Access: "add-model",
		}},
	}
	err = j.Database.AddCloud(ctx, cloud3)
	c.Assert(err, qt.IsNil)

	err = everyone.SetCloudAccess(ctx, cloud3.ResourceTag(), ofganames.CanAddModelRelation)
	c.Assert(err, qt.IsNil)

	var clds []dbmodel.Cloud
	err = j.ForEachUserCloud(ctx, alice, func(cld *dbmodel.Cloud) error {
		clds = append(clds, *cld)
		return nil
	})
	c.Assert(err, qt.IsNil)
	c.Check(clds, qt.DeepEquals, []dbmodel.Cloud{{
		ID:        1,
		CreatedAt: now,
		UpdatedAt: now,
		Name:      "test-cloud-1",
		Regions:   []dbmodel.CloudRegion{},
		Users: []dbmodel.UserCloudAccess{{
			Model: gorm.Model{
				ID:        1,
				CreatedAt: now,
				UpdatedAt: now,
			},
			Username: "alice@external",
			User: dbmodel.User{
				Model: gorm.Model{
					ID:        1,
					CreatedAt: now,
					UpdatedAt: now,
				},
				Username:         "alice@external",
				ControllerAccess: "login",
			},
			CloudName: "test-cloud-1",
			Access:    "admin",
		}, {
			Model: gorm.Model{
				ID:        2,
				CreatedAt: now,
				UpdatedAt: now,
			},
			Username: "bob@external",
			User: dbmodel.User{
				Model: gorm.Model{
					ID:        2,
					CreatedAt: now,
					UpdatedAt: now,
				},
				Username:         "bob@external",
				ControllerAccess: "login",
			},
			CloudName: "test-cloud-1",
			Access:    "add-model",
		}},
	}, {
		ID:        2,
		CreatedAt: now,
		UpdatedAt: now,
		Name:      "test-cloud-2",
		Regions:   []dbmodel.CloudRegion{},
		Users: []dbmodel.UserCloudAccess{{
			Username: "alice@external",
			User:     *alice.User,
			Access:   "add-model",
		}},
	}, {
		ID:        3,
		CreatedAt: now,
		UpdatedAt: now,
		Name:      "test-cloud-3",
		Regions:   []dbmodel.CloudRegion{},
		Users: []dbmodel.UserCloudAccess{{
			Username: "alice@external",
			User:     *alice.User,
			Access:   "add-model",
		}},
	}})

	clds = clds[:0]
	err = j.ForEachUserCloud(ctx, bob, func(cld *dbmodel.Cloud) error {
		clds = append(clds, *cld)
		return nil
	})
	c.Assert(err, qt.IsNil)
	c.Check(clds, qt.DeepEquals, []dbmodel.Cloud{{
		ID:        1,
		CreatedAt: now,
		UpdatedAt: now,
		Name:      "test-cloud-1",
		Regions:   []dbmodel.CloudRegion{},
		Users: []dbmodel.UserCloudAccess{{
			Username: "bob@external",
			User:     *bob.User,
			Access:   "add-model",
		}},
	}, {
		ID:        2,
		CreatedAt: now,
		UpdatedAt: now,
		Name:      "test-cloud-2",
		Regions:   []dbmodel.CloudRegion{},
		Users: []dbmodel.UserCloudAccess{{
			Username: "bob@external",
			User:     *bob.User,
			Access:   "add-model",
		}},
	}, {
		ID:        3,
		CreatedAt: now,
		UpdatedAt: now,
		Name:      "test-cloud-3",
		Regions:   []dbmodel.CloudRegion{},
		Users: []dbmodel.UserCloudAccess{{
			Username: "bob@external",
			User:     *bob.User,
			Access:   "add-model",
		}},
	}})

	clds = clds[:0]
	err = j.ForEachUserCloud(ctx, charlie, func(cld *dbmodel.Cloud) error {
		clds = append(clds, *cld)
		return nil
	})
	c.Assert(err, qt.IsNil)
	c.Check(clds, qt.DeepEquals, []dbmodel.Cloud{{
		ID:        2,
		CreatedAt: now,
		UpdatedAt: now,
		Name:      "test-cloud-2",
		Regions:   []dbmodel.CloudRegion{},
		Users: []dbmodel.UserCloudAccess{{
			Username: "charlie@external",
			User:     *charlie.User,
			Access:   "add-model",
		}},
	}, {
		ID:        3,
		CreatedAt: now,
		UpdatedAt: now,
		Name:      "test-cloud-3",
		Regions:   []dbmodel.CloudRegion{},
		Users: []dbmodel.UserCloudAccess{{
			Username: "charlie@external",
			User:     *charlie.User,
			Access:   "add-model",
		}},
	}})

	clds = clds[:0]
	err = j.ForEachCloud(ctx, daphne, func(cld *dbmodel.Cloud) error {
		clds = append(clds, *cld)
		return nil
	})
	c.Assert(err, qt.IsNil)
	c.Check(clds, qt.DeepEquals, []dbmodel.Cloud{{
		ID:        1,
		CreatedAt: now,
		UpdatedAt: now,
		Name:      "test-cloud-1",
		Regions:   []dbmodel.CloudRegion{},
		Users: []dbmodel.UserCloudAccess{{
			Model: gorm.Model{
				ID:        1,
				CreatedAt: now,
				UpdatedAt: now,
			},
			Username: "alice@external",
			User: dbmodel.User{
				Model: gorm.Model{
					ID:        1,
					CreatedAt: now,
					UpdatedAt: now,
				},
				Username:         "alice@external",
				ControllerAccess: "login",
			},
			CloudName: "test-cloud-1",
			Access:    "admin",
		}, {
			Model: gorm.Model{
				ID:        2,
				CreatedAt: now,
				UpdatedAt: now,
			},
			Username: "bob@external",
			User: dbmodel.User{
				Model: gorm.Model{
					ID:        2,
					CreatedAt: now,
					UpdatedAt: now,
				},
				Username:         "bob@external",
				ControllerAccess: "login",
			},
			CloudName: "test-cloud-1",
			Access:    "add-model",
		}},
	}, {
		ID:        2,
		CreatedAt: now,
		UpdatedAt: now,
		Name:      "test-cloud-2",
		Regions:   []dbmodel.CloudRegion{},
		Users: []dbmodel.UserCloudAccess{{
			Model: gorm.Model{
				ID:        3,
				CreatedAt: now,
				UpdatedAt: now,
			},
			Username: "bob@external",
			User: dbmodel.User{
				Model: gorm.Model{
					ID:        2,
					CreatedAt: now,
					UpdatedAt: now,
				},
				Username:         "bob@external",
				ControllerAccess: "login",
			},
			CloudName: "test-cloud-2",
			Access:    "add-model",
		}, {
			Model: gorm.Model{
				ID:        4,
				CreatedAt: now,
				UpdatedAt: now,
			},
			Username: auth.Everyone,
			User: dbmodel.User{
				Model: gorm.Model{
					ID:        3,
					CreatedAt: now,
					UpdatedAt: now,
				},
				Username:         auth.Everyone,
				ControllerAccess: "login",
			},
			CloudName: "test-cloud-2",
			Access:    "add-model",
		}},
	}, {
		ID:        3,
		CreatedAt: now,
		UpdatedAt: now,
		Name:      "test-cloud-3",
		Regions:   []dbmodel.CloudRegion{},
		Users: []dbmodel.UserCloudAccess{{
			Model: gorm.Model{
				ID:        5,
				CreatedAt: now,
				UpdatedAt: now,
			},
			Username: auth.Everyone,
			User: dbmodel.User{
				Model: gorm.Model{
					ID:        3,
					CreatedAt: now,
					UpdatedAt: now,
				},
				Username:         auth.Everyone,
				ControllerAccess: "login",
			},
			CloudName: "test-cloud-3",
			Access:    "add-model",
		}},
	}})
}

const addHostedCloudTestEnv = `clouds:
- name: test-cloud
  type: test-provider
  regions:
  - name: test-region
  users:
  - user: everyone@external
    access: add-model
- name: private-cloud
  type: test-provider2
  regions:
  - name: test-region
  users:
  - user: alice@external
    access: admin
- name: private-cloud2
  type: test-provider3
  regions:
  - name: test-region-2
  users:
  - user: bob@external
    access: admin
- name: existing-cloud
  type: kubernetes
  host-cloud-region: test-provider/test-region
  regions:
  - name: default
  users:
  - user: alice@external
    access: admin
controllers:
- name: test-controller
  uuid: 00000001-0000-0000-0000-000000000001
  cloud: test-cloud
  region: test-region
  cloud-regions:
  - cloud: test-cloud
    region: test-region
    priority: 1
  - cloud: existing-cloud
    region: default
    priority: 1
users:
- username: alice@external
  controller-access: superuser
- username: bob@external
  controller-access: login
`

var addHostedCloudTests = []struct {
	name             string
	dialError        error
	addCloud         func(context.Context, names.CloudTag, jujuparams.Cloud, bool) error
	grantCloudAccess func(context.Context, names.CloudTag, names.UserTag, string) error
	cloud_           func(context.Context, names.CloudTag, *jujuparams.Cloud) error
	username         string
	cloudName        string
	cloud            jujuparams.Cloud
	expectCloud      dbmodel.Cloud
	expectError      string
	expectErrorCode  errors.Code
}{{
	name: "Success",
	addCloud: func(context.Context, names.CloudTag, jujuparams.Cloud, bool) error {
		return nil
	},
	grantCloudAccess: func(context.Context, names.CloudTag, names.UserTag, string) error {
		return nil
	},
	cloud_: func(_ context.Context, _ names.CloudTag, cld *jujuparams.Cloud) error {
		cld.Type = "kubernetes"
		cld.HostCloudRegion = "test-provider/test-region"
		cld.AuthTypes = []string{"empty", "userpass"}
		cld.Endpoint = "https://example.com"
		cld.IdentityEndpoint = "https://example.com/identity"
		cld.StorageEndpoint = "https://example.com/storage"
		cld.Regions = []jujuparams.CloudRegion{{
			Name: "default",
		}}
		cld.CACertificates = []string{"CACERT"}
		cld.Config = map[string]interface{}{"A": "a"}
		cld.RegionConfig = map[string]map[string]interface{}{
			"default": {"B": 2},
		}
		return nil
	},
	username:  "bob@external",
	cloudName: "new-cloud",
	cloud: jujuparams.Cloud{
		Type:             "kubernetes",
		HostCloudRegion:  "test-provider/test-region",
		AuthTypes:        []string{"empty", "userpass"},
		Endpoint:         "https://example.com",
		IdentityEndpoint: "https://example.com/identity",
		StorageEndpoint:  "https://example.com/storage",
	},
	expectCloud: dbmodel.Cloud{
		Name:             "new-cloud",
		Type:             "kubernetes",
		HostCloudRegion:  "test-provider/test-region",
		AuthTypes:        []string{"empty", "userpass"},
		Endpoint:         "https://example.com",
		IdentityEndpoint: "https://example.com/identity",
		StorageEndpoint:  "https://example.com/storage",
		Regions: []dbmodel.CloudRegion{{
			Name:   "default",
			Config: dbmodel.Map{"B": float64(2)},
			Controllers: []dbmodel.CloudRegionControllerPriority{{
				Controller: dbmodel.Controller{
					Name:        "test-controller",
					UUID:        "00000001-0000-0000-0000-000000000001",
					CloudName:   "test-cloud",
					CloudRegion: "test-region",
				},
				Priority: 1,
			}},
		}},
		CACertificates: dbmodel.Strings{"CACERT"},
		Config:         dbmodel.Map{"A": string("a")},
		Users: []dbmodel.UserCloudAccess{{
			Username: "bob@external",
			User: dbmodel.User{
				Username:         "bob@external",
				ControllerAccess: "login",
			},
			CloudName: "new-cloud",
			Access:    "admin",
		}},
	},
}, {
	name:      "CloudWithReservedName",
	username:  "bob@external",
	cloudName: "aws",
	cloud: jujuparams.Cloud{
		Type:             "kubernetes",
		HostCloudRegion:  "test-provider/test-region",
		AuthTypes:        []string{"empty", "userpass"},
		Endpoint:         "https://example.com",
		IdentityEndpoint: "https://example.com/identity",
		StorageEndpoint:  "https://example.com/storage",
	},
	expectError:     `cloud "aws" already exists`,
	expectErrorCode: errors.CodeAlreadyExists,
}, {
	name:      "ExistingCloud",
	username:  "bob@external",
	cloudName: "existing-cloud",
	cloud: jujuparams.Cloud{
		Type:             "kubernetes",
		HostCloudRegion:  "test-provider/test-region",
		AuthTypes:        []string{"empty", "userpass"},
		Endpoint:         "https://example.com",
		IdentityEndpoint: "https://example.com/identity",
		StorageEndpoint:  "https://example.com/storage",
	},
	expectError:     `cloud "existing-cloud" already exists`,
	expectErrorCode: errors.CodeAlreadyExists,
}, {
	name:      "InvalidCloudType",
	username:  "bob@external",
	cloudName: "new-cloud",
	cloud: jujuparams.Cloud{
		Type:             "ec2",
		HostCloudRegion:  "test-provider/test-region",
		AuthTypes:        []string{"empty", "userpass"},
		Endpoint:         "https://example.com",
		IdentityEndpoint: "https://example.com/identity",
		StorageEndpoint:  "https://example.com/storage",
	},
	expectError:     `unsupported cloud type "ec2"`,
	expectErrorCode: errors.CodeIncompatibleClouds,
}, {
	name:      "HostCloudRegionNotFound",
	username:  "bob@external",
	cloudName: "new-cloud",
	cloud: jujuparams.Cloud{
		Type:             "kubernetes",
		HostCloudRegion:  "ec2/default",
		AuthTypes:        []string{"empty", "userpass"},
		Endpoint:         "https://example.com",
		IdentityEndpoint: "https://example.com/identity",
		StorageEndpoint:  "https://example.com/storage",
	},
	expectError:     `unsupported cloud host region "ec2/default"`,
	expectErrorCode: errors.CodeIncompatibleClouds,
}, {
	name:      "InvalidHostCloudRegion",
	username:  "bob@external",
	cloudName: "new-cloud",
	cloud: jujuparams.Cloud{
		Type:             "kubernetes",
		HostCloudRegion:  "ec2",
		AuthTypes:        []string{"empty", "userpass"},
		Endpoint:         "https://example.com",
		IdentityEndpoint: "https://example.com/identity",
		StorageEndpoint:  "https://example.com/storage",
	},
	expectError:     `unsupported cloud host region "ec2"`,
	expectErrorCode: errors.CodeIncompatibleClouds,
}, {
	name:      "UserHasNoCloudAccess",
	username:  "bob@external",
	cloudName: "new-cloud",
	cloud: jujuparams.Cloud{
		Type:             "kubernetes",
		HostCloudRegion:  "test-provider2/test-region",
		AuthTypes:        []string{"empty", "userpass"},
		Endpoint:         "https://example.com",
		IdentityEndpoint: "https://example.com/identity",
		StorageEndpoint:  "https://example.com/storage",
	},
	expectError:     `unsupported cloud host region "test-provider2/test-region"`,
	expectErrorCode: errors.CodeIncompatibleClouds,
}, {
	name:      "HostCloudIsHosted",
	username:  "alice@external",
	cloudName: "new-cloud",
	cloud: jujuparams.Cloud{
		Type:             "kubernetes",
		HostCloudRegion:  "kubernetes/default",
		AuthTypes:        []string{"empty", "userpass"},
		Endpoint:         "https://example.com",
		IdentityEndpoint: "https://example.com/identity",
		StorageEndpoint:  "https://example.com/storage",
	},
	expectError:     `unsupported cloud host region "kubernetes/default"`,
	expectErrorCode: errors.CodeIncompatibleClouds,
}, {
	name:      "DialError",
	dialError: errors.E("dial error"),
	username:  "alice@external",
	cloudName: "new-cloud",
	cloud: jujuparams.Cloud{
		Type:             "kubernetes",
		HostCloudRegion:  "test-provider/test-region",
		AuthTypes:        []string{"empty", "userpass"},
		Endpoint:         "https://example.com",
		IdentityEndpoint: "https://example.com/identity",
		StorageEndpoint:  "https://example.com/storage",
	},
	expectError: `dial error`,
}, {
	name: "AddCloudError",
	addCloud: func(context.Context, names.CloudTag, jujuparams.Cloud, bool) error {
		return errors.E("addcloud error")
	},
	username:  "alice@external",
	cloudName: "new-cloud",
	cloud: jujuparams.Cloud{
		Type:             "kubernetes",
		HostCloudRegion:  "test-provider/test-region",
		AuthTypes:        []string{"empty", "userpass"},
		Endpoint:         "https://example.com",
		IdentityEndpoint: "https://example.com/identity",
		StorageEndpoint:  "https://example.com/storage",
	},
	expectError: `addcloud error`,
}}

func TestAddHostedCloud(t *testing.T) {
	c := qt.New(t)

	for _, test := range addHostedCloudTests {
		c.Run(test.name, func(c *qt.C) {
			ctx := context.Background()

			client, _, _, err := jimmtest.SetupTestOFGAClient(c.Name(), test.name)
			c.Assert(err, qt.IsNil)

			api := &jimmtest.API{
				AddCloud_:         test.addCloud,
				GrantCloudAccess_: test.grantCloudAccess,
				Cloud_:            test.cloud_,
			}

			dialer := &jimmtest.Dialer{
				Err: test.dialError,
				API: api,
			}
			j := &jimm.JIMM{
				UUID: uuid.NewString(),
				Database: db.Database{
					DB: jimmtest.MemoryDB(c, nil),
				},
				Dialer:        dialer,
				OpenFGAClient: client,
			}

			// since dialer is set up to dial a controller with UUID set to
			// jimmtest.DefaultControllerUUID we need to add a controller
			// relation between that controller and JIMM
			err = client.AddController(context.Background(), j.ResourceTag(), names.NewControllerTag(jimmtest.DefaultControllerUUID))
			c.Assert(err, qt.IsNil)

			err = j.Database.Migrate(ctx, false)
			c.Assert(err, qt.IsNil)

			env := jimmtest.ParseEnvironment(c, addHostedCloudTestEnv)
			env.PopulateDB(c, j.Database, client)
			env.AddJIMMRelations(c, j.ResourceTag(), j.Database, client)

			dbUser := env.User(test.username).DBObject(c, j.Database, client)
			user := openfga.NewUser(&dbUser, client)

<<<<<<< HEAD
			err = j.AddHostedCloud(ctx, user, names.NewCloudTag(test.cloudName), test.cloud)
=======
			err = j.AddHostedCloud(ctx, &u, names.NewCloudTag(test.cloudName), test.cloud, false)
>>>>>>> f8efcdeb
			c.Assert(dialer.IsClosed(), qt.Equals, true)
			if test.expectError != "" {
				c.Assert(err, qt.ErrorMatches, test.expectError)
				if test.expectErrorCode != "" {
					c.Assert(errors.ErrorCode(err), qt.Equals, test.expectErrorCode)
				}
				return
			}
			c.Assert(err, qt.IsNil)
			cloud, err := j.GetCloud(ctx, user, names.NewCloudTag(test.cloudName))
			c.Assert(err, qt.IsNil)
			c.Check(cloud, jimmtest.DBObjectEquals, test.expectCloud)
		})
	}
}

var addHostedCloudToControllerTests = []struct {
	name             string
	dialError        error
	addCloud         func(context.Context, names.CloudTag, jujuparams.Cloud, bool) error
	grantCloudAccess func(context.Context, names.CloudTag, names.UserTag, string) error
	cloud_           func(context.Context, names.CloudTag, *jujuparams.Cloud) error
	username         string
	controllerName   string
	cloudName        string
	cloud            jujuparams.Cloud
	expectCloud      dbmodel.Cloud
	expectError      string
	expectErrorCode  errors.Code
}{{
	name: "Success",
	addCloud: func(context.Context, names.CloudTag, jujuparams.Cloud, bool) error {
		return nil
	},
	grantCloudAccess: func(context.Context, names.CloudTag, names.UserTag, string) error {
		return nil
	},
	cloud_: func(_ context.Context, _ names.CloudTag, cld *jujuparams.Cloud) error {
		cld.Type = "maas"
		cld.HostCloudRegion = "test-provider/test-region"
		cld.AuthTypes = []string{"empty", "userpass"}
		cld.Endpoint = "https://example.com"
		cld.IdentityEndpoint = "https://example.com/identity"
		cld.StorageEndpoint = "https://example.com/storage"
		cld.Regions = []jujuparams.CloudRegion{{
			Name: "default",
		}}
		cld.CACertificates = []string{"CACERT"}
		cld.Config = map[string]interface{}{"A": "a"}
		cld.RegionConfig = map[string]map[string]interface{}{
			"default": {"B": 2},
		}
		return nil
	},
	username:       "alice@external",
	controllerName: "test-controller",
	cloudName:      "new-cloud",
	cloud: jujuparams.Cloud{
		Type:             "maas",
		AuthTypes:        []string{"empty", "userpass"},
		Endpoint:         "https://example.com",
		IdentityEndpoint: "https://example.com/identity",
		StorageEndpoint:  "https://example.com/storage",
	},
	expectCloud: dbmodel.Cloud{
		Name:             "new-cloud",
		Type:             "maas",
		HostCloudRegion:  "test-provider/test-region",
		AuthTypes:        []string{"empty", "userpass"},
		Endpoint:         "https://example.com",
		IdentityEndpoint: "https://example.com/identity",
		StorageEndpoint:  "https://example.com/storage",
		Regions: []dbmodel.CloudRegion{{
			Name:   "default",
			Config: dbmodel.Map{"B": float64(2)},
			Controllers: []dbmodel.CloudRegionControllerPriority{{
				Controller: dbmodel.Controller{
					Name:        "test-controller",
					UUID:        "00000001-0000-0000-0000-000000000001",
					CloudName:   "test-cloud",
					CloudRegion: "test-region",
				},
				Priority: 1,
			}},
		}},
		CACertificates: dbmodel.Strings{"CACERT"},
		Config:         dbmodel.Map{"A": string("a")},
		Users: []dbmodel.UserCloudAccess{{
			Username: "alice@external",
			User: dbmodel.User{
				Username:         "alice@external",
				ControllerAccess: "superuser",
			},
			CloudName: "new-cloud",
			Access:    "admin",
		}},
	},
}, {
	name: "Controller not found",
	addCloud: func(context.Context, names.CloudTag, jujuparams.Cloud, bool) error {
		return nil
	},
	grantCloudAccess: func(context.Context, names.CloudTag, names.UserTag, string) error {
		return nil
	},
	cloud_: func(_ context.Context, _ names.CloudTag, cld *jujuparams.Cloud) error {
		cld.Type = "kubernetes"
		cld.HostCloudRegion = "test-provider/test-region"
		cld.AuthTypes = []string{"empty", "userpass"}
		cld.Endpoint = "https://example.com"
		cld.IdentityEndpoint = "https://example.com/identity"
		cld.StorageEndpoint = "https://example.com/storage"
		cld.Regions = []jujuparams.CloudRegion{{
			Name: "default",
		}}
		cld.CACertificates = []string{"CACERT"}
		cld.Config = map[string]interface{}{"A": "a"}
		cld.RegionConfig = map[string]map[string]interface{}{
			"default": {"B": 2},
		}
		return nil
	},
	username:       "alice@external",
	controllerName: "no-such-controller",
	cloudName:      "new-cloud",
	cloud: jujuparams.Cloud{
		Type:             "kubernetes",
		HostCloudRegion:  "test-provider/test-region",
		AuthTypes:        []string{"empty", "userpass"},
		Endpoint:         "https://example.com",
		IdentityEndpoint: "https://example.com/identity",
		StorageEndpoint:  "https://example.com/storage",
	},
	expectError:     `controller not found`,
	expectErrorCode: errors.CodeNotFound,
}, {
	name:           "CloudWithReservedName",
	username:       "alice@external",
	controllerName: "test-controller",
	cloudName:      "aws",
	cloud: jujuparams.Cloud{
		Type:             "kubernetes",
		HostCloudRegion:  "test-provider/test-region",
		AuthTypes:        []string{"empty", "userpass"},
		Endpoint:         "https://example.com",
		IdentityEndpoint: "https://example.com/identity",
		StorageEndpoint:  "https://example.com/storage",
	},
	expectError:     `cloud "aws" already exists`,
	expectErrorCode: errors.CodeAlreadyExists,
}, {
	name:           "HostCloudRegionNotFound",
	username:       "alice@external",
	controllerName: "test-controller",
	cloudName:      "new-cloud",
	cloud: jujuparams.Cloud{
		Type:             "kubernetes",
		HostCloudRegion:  "ec2/default",
		AuthTypes:        []string{"empty", "userpass"},
		Endpoint:         "https://example.com",
		IdentityEndpoint: "https://example.com/identity",
		StorageEndpoint:  "https://example.com/storage",
	},
	expectError:     `unable to find cloud/region "ec2/default"`,
	expectErrorCode: errors.CodeIncompatibleClouds,
}, {
	name:           "InvalidHostCloudRegion",
	username:       "alice@external",
	controllerName: "test-controller",
	cloudName:      "new-cloud",
	cloud: jujuparams.Cloud{
		Type:             "kubernetes",
		HostCloudRegion:  "ec2",
		AuthTypes:        []string{"empty", "userpass"},
		Endpoint:         "https://example.com",
		IdentityEndpoint: "https://example.com/identity",
		StorageEndpoint:  "https://example.com/storage",
	},
	expectError:     `cloud host region "ec2" has invalid cloud/region format`,
	expectErrorCode: errors.CodeIncompatibleClouds,
}, {
	name:           "UserHasNoCloudAccess",
	username:       "alice@external",
	controllerName: "test-controller",
	cloudName:      "new-cloud",
	cloud: jujuparams.Cloud{
		Type:             "kubernetes",
		HostCloudRegion:  "test-provider3/test-region-3",
		AuthTypes:        []string{"empty", "userpass"},
		Endpoint:         "https://example.com",
		IdentityEndpoint: "https://example.com/identity",
		StorageEndpoint:  "https://example.com/storage",
	},
	expectError:     `unable to find cloud/region "test-provider3/test-region-3"`,
	expectErrorCode: errors.CodeIncompatibleClouds,
}, {
	name:           "HostCloudIsHosted",
	username:       "alice@external",
	controllerName: "test-controller",
	cloudName:      "new-cloud",
	cloud: jujuparams.Cloud{
		Type:             "kubernetes",
		HostCloudRegion:  "kubernetes/default",
		AuthTypes:        []string{"empty", "userpass"},
		Endpoint:         "https://example.com",
		IdentityEndpoint: "https://example.com/identity",
		StorageEndpoint:  "https://example.com/storage",
	},
	expectError:     `cloud already hosted "kubernetes/default"`,
	expectErrorCode: errors.CodeIncompatibleClouds,
}, {
	name:           "DialError",
	dialError:      errors.E("dial error"),
	username:       "alice@external",
	controllerName: "test-controller",
	cloudName:      "new-cloud",
	cloud: jujuparams.Cloud{
		Type:             "kubernetes",
		HostCloudRegion:  "test-provider/test-region",
		AuthTypes:        []string{"empty", "userpass"},
		Endpoint:         "https://example.com",
		IdentityEndpoint: "https://example.com/identity",
		StorageEndpoint:  "https://example.com/storage",
	},
	expectError: `dial error`,
}, {
	name: "AddCloudError",
	addCloud: func(context.Context, names.CloudTag, jujuparams.Cloud, bool) error {
		return errors.E("addcloud error")
	},
	username:       "alice@external",
	controllerName: "test-controller",
	cloudName:      "new-cloud",
	cloud: jujuparams.Cloud{
		Type:             "kubernetes",
		HostCloudRegion:  "test-provider/test-region",
		AuthTypes:        []string{"empty", "userpass"},
		Endpoint:         "https://example.com",
		IdentityEndpoint: "https://example.com/identity",
		StorageEndpoint:  "https://example.com/storage",
	},
	expectError: `addcloud error`,
}}

func TestAddCloudToController(t *testing.T) {
	c := qt.New(t)

	for _, test := range addHostedCloudToControllerTests {
		c.Run(test.name, func(c *qt.C) {
			ctx := context.Background()

			client, _, _, err := jimmtest.SetupTestOFGAClient(c.Name(), test.name)
			c.Assert(err, qt.IsNil)

			api := &jimmtest.API{
				AddCloud_:         test.addCloud,
				GrantCloudAccess_: test.grantCloudAccess,
				Cloud_:            test.cloud_,
			}

			dialer := &jimmtest.Dialer{
				Err: test.dialError,
				API: api,
			}
			j := &jimm.JIMM{
				UUID: uuid.NewString(),
				Database: db.Database{
					DB: jimmtest.MemoryDB(c, nil),
				},
				Dialer:        dialer,
				OpenFGAClient: client,
			}

			// since dialer is set up to dial a controller with UUID set to
			// jimmtest.DefaultControllerUUID we need to add a controller
			// relation between that controller and JIMM
			err = client.AddController(context.Background(), j.ResourceTag(), names.NewControllerTag(jimmtest.DefaultControllerUUID))
			c.Assert(err, qt.IsNil)

			err = j.Database.Migrate(ctx, false)
			c.Assert(err, qt.IsNil)

			env := jimmtest.ParseEnvironment(c, addHostedCloudTestEnv)
			env.PopulateDB(c, j.Database, client)
			env.AddJIMMRelations(c, j.ResourceTag(), j.Database, client)

			dbUser := env.User(test.username).DBObject(c, j.Database, client)
			user := openfga.NewUser(&dbUser, client)

<<<<<<< HEAD
			err = j.AddCloudToController(ctx, user, test.controllerName, names.NewCloudTag(test.cloudName), test.cloud)
=======
			// Note that the force flag has no effect here because the Juju responses are mocked.
			err = j.AddCloudToController(ctx, &u, test.controllerName, names.NewCloudTag(test.cloudName), test.cloud, false)
>>>>>>> f8efcdeb
			c.Assert(dialer.IsClosed(), qt.Equals, true)
			if test.expectError != "" {
				c.Check(err, qt.ErrorMatches, test.expectError)
				if test.expectErrorCode != "" {
					c.Check(errors.ErrorCode(err), qt.Equals, test.expectErrorCode)
				}
				return
			}
			c.Assert(err, qt.IsNil)

			cloud, err := j.GetCloud(ctx, user, names.NewCloudTag(test.cloudName))
			c.Assert(err, qt.IsNil)
			c.Check(cloud, jimmtest.DBObjectEquals, test.expectCloud)
		})
	}
}

const grantCloudAccessTestEnv = `clouds:
- name: test-cloud
  type: test-provider
  regions:
  - name: test-cloud-region
- name: test
  type: kubernetes
  host-cloud-region: test-cloud/test-cloud-region
  regions:
  - name: default
  - name: region2
  users:
  - user: alice@external
    access: admin
controllers:
- name: controller-1
  uuid: 00000001-0000-0000-0000-000000000001
  cloud: test-cloud
  region: test-cloud-region
  cloud-regions:
  - cloud: test-cloud
    region: test-cloud-region
    priority: 10
  - cloud: test
    region: default
    priority: 1
  - cloud: test
    region: region2
    priority: 1
`

var grantCloudAccessTests = []struct {
	name            string
	env             string
	dialError       error
	username        string
	cloud           string
	targetUsername  string
	access          string
	expectRelations []openfga.Tuple
	expectError     string
	expectErrorCode errors.Code
}{{
	name:            "CloudNotFound",
	username:        "alice@external",
	cloud:           "test2",
	targetUsername:  "bob@external",
	access:          "add-model",
	expectError:     `cloud "test2" not found`,
	expectErrorCode: errors.CodeNotFound,
}, {
	name:           "Admin grants admin access",
	env:            grantCloudAccessTestEnv,
	username:       "alice@external",
	cloud:          "test",
	targetUsername: "bob@external",
	access:         "admin",
	expectRelations: []openfga.Tuple{{
		Object:   ofganames.ConvertTag(names.NewUserTag("alice@external")),
		Relation: ofganames.AdministratorRelation,
		Target:   ofganames.ConvertTag(names.NewCloudTag("test")),
	}, {
		Object:   ofganames.ConvertTag(names.NewUserTag("bob@external")),
		Relation: ofganames.AdministratorRelation,
		Target:   ofganames.ConvertTag(names.NewCloudTag("test")),
	}},
}, {
	name:           "Admin grants add-model access",
	env:            grantCloudAccessTestEnv,
	username:       "alice@external",
	cloud:          "test",
	targetUsername: "bob@external",
	access:         "add-model",
	expectRelations: []openfga.Tuple{{
		Object:   ofganames.ConvertTag(names.NewUserTag("alice@external")),
		Relation: ofganames.AdministratorRelation,
		Target:   ofganames.ConvertTag(names.NewCloudTag("test")),
	}, {
		Object:   ofganames.ConvertTag(names.NewUserTag("bob@external")),
		Relation: ofganames.CanAddModelRelation,
		Target:   ofganames.ConvertTag(names.NewCloudTag("test")),
	}},
}, {
	name:            "UserNotAuthorized",
	env:             grantCloudAccessTestEnv,
	username:        "charlie@external",
	cloud:           "test",
	targetUsername:  "bob@external",
	access:          "add-model",
	expectError:     `unauthorized`,
	expectErrorCode: errors.CodeUnauthorized,
}, {
	name:           "DialError",
	env:            grantCloudAccessTestEnv,
	dialError:      errors.E("test dial error"),
	username:       "alice@external",
	cloud:          "test",
	targetUsername: "bob@external",
	access:         "add-model",
	expectError:    `test dial error`,
}, {
	name:           "unknown access",
	env:            grantCloudAccessTestEnv,
	username:       "alice@external",
	cloud:          "test",
	targetUsername: "bob@external",
	access:         "some-unknown-access",
	expectError:    `failed to recognize given access: "some-unknown-access"`,
}}

func TestGrantCloudAccess(t *testing.T) {
	c := qt.New(t)

	for _, t := range grantCloudAccessTests {
		tt := t
		c.Run(tt.name, func(c *qt.C) {
			ctx := context.Background()

			client, _, _, err := jimmtest.SetupTestOFGAClient(c.Name(), tt.name)
			c.Assert(err, qt.IsNil)

			env := jimmtest.ParseEnvironment(c, tt.env)
			dialer := &jimmtest.Dialer{
				API: &jimmtest.API{},
				Err: tt.dialError,
			}
			j := &jimm.JIMM{
				Database: db.Database{
					DB: jimmtest.MemoryDB(c, nil),
				},
				Dialer:        dialer,
				OpenFGAClient: client,
			}
			err = j.Database.Migrate(ctx, false)
			c.Assert(err, qt.IsNil)
			env.PopulateDB(c, j.Database, client)

			dbUser := env.User(tt.username).DBObject(c, j.Database, client)
			user := openfga.NewUser(&dbUser, client)

			err = j.GrantCloudAccess(ctx, user, names.NewCloudTag(tt.cloud), names.NewUserTag(tt.targetUsername), tt.access)
			c.Assert(dialer.IsClosed(), qt.Equals, true)
			if tt.expectError != "" {
				c.Check(err, qt.ErrorMatches, tt.expectError)
				if tt.expectErrorCode != "" {
					c.Check(errors.ErrorCode(err), qt.Equals, tt.expectErrorCode)
				}
				return
			}
			c.Assert(err, qt.IsNil)
			for _, tuple := range tt.expectRelations {
				value, err := client.CheckRelation(ctx, tuple, false)
				c.Assert(err, qt.IsNil)
				c.Assert(value, qt.IsTrue, qt.Commentf("expected the tuple to exist after granting"))
			}
		})
	}
}

const revokeCloudAccessTestEnv = `clouds:
- name: test-cloud
  type: test-provider
  regions:
  - name: test-cloud-region
  users:
  - user: daphne@external
    access: admin
- name: test
  type: kubernetes
  host-cloud-region: test-cloud/test-cloud-region
  regions:
  - name: default
  users:
  - user: alice@external
    access: admin
  - user: bob@external
    access: admin
  - user: charlie@external
    access: add-model
controllers:
- name: controller-1
  uuid: 00000001-0000-0000-0000-000000000001
  cloud: test-cloud
  region: test-cloud-region
  cloud-regions:
  - cloud: test-cloud
    region: test-cloud-region
    priority: 10
  - cloud: test
    region: default
    priority: 1
`

var revokeCloudAccessTests = []struct {
	name                   string
	env                    string
	dialError              error
	username               string
	cloud                  string
	targetUsername         string
	access                 string
	extraInitialTuples     []openfga.Tuple
	expectRelations        []openfga.Tuple
	expectRemovedRelations []openfga.Tuple
	expectError            string
	expectErrorCode        errors.Code
}{{
	name:            "CloudNotFound",
	username:        "alice@external",
	cloud:           "test2",
	targetUsername:  "bob@external",
	access:          "admin",
	expectError:     `cloud "test2" not found`,
	expectErrorCode: errors.CodeNotFound,
}, {
	name:           "Admin revokes 'admin' from another admin",
	env:            revokeCloudAccessTestEnv,
	username:       "alice@external",
	cloud:          "test",
	targetUsername: "bob@external",
	access:         "admin",
	expectRelations: []openfga.Tuple{{
		Object:   ofganames.ConvertTag(names.NewUserTag("alice@external")),
		Relation: ofganames.AdministratorRelation,
		Target:   ofganames.ConvertTag(names.NewCloudTag("test")),
	}, {
		Object:   ofganames.ConvertTag(names.NewUserTag("charlie@external")),
		Relation: ofganames.CanAddModelRelation,
		Target:   ofganames.ConvertTag(names.NewCloudTag("test")),
	}},
	expectRemovedRelations: []openfga.Tuple{{
		Object:   ofganames.ConvertTag(names.NewUserTag("bob@external")),
		Relation: ofganames.AdministratorRelation,
		Target:   ofganames.ConvertTag(names.NewCloudTag("test")),
	}},
}, {
	name:           "Admin revokes 'add-model' from another admin",
	env:            revokeCloudAccessTestEnv,
	username:       "alice@external",
	cloud:          "test",
	targetUsername: "bob@external",
	access:         "add-model",
	expectRelations: []openfga.Tuple{{
		Object:   ofganames.ConvertTag(names.NewUserTag("alice@external")),
		Relation: ofganames.AdministratorRelation,
		Target:   ofganames.ConvertTag(names.NewCloudTag("test")),
	}, {
		Object:   ofganames.ConvertTag(names.NewUserTag("charlie@external")),
		Relation: ofganames.CanAddModelRelation,
		Target:   ofganames.ConvertTag(names.NewCloudTag("test")),
	}},
	expectRemovedRelations: []openfga.Tuple{{
		Object:   ofganames.ConvertTag(names.NewUserTag("bob@external")),
		Relation: ofganames.AdministratorRelation,
		Target:   ofganames.ConvertTag(names.NewCloudTag("test")),
	}},
}, {
	name:           "Admin revokes 'add-model' from a user with 'add-model' access",
	env:            revokeCloudAccessTestEnv,
	username:       "alice@external",
	cloud:          "test",
	targetUsername: "charlie@external",
	access:         "add-model",
	expectRelations: []openfga.Tuple{{
		Object:   ofganames.ConvertTag(names.NewUserTag("alice@external")),
		Relation: ofganames.AdministratorRelation,
		Target:   ofganames.ConvertTag(names.NewCloudTag("test")),
	}, {
		Object:   ofganames.ConvertTag(names.NewUserTag("bob@external")),
		Relation: ofganames.AdministratorRelation,
		Target:   ofganames.ConvertTag(names.NewCloudTag("test")),
	}},
	expectRemovedRelations: []openfga.Tuple{{
		Object:   ofganames.ConvertTag(names.NewUserTag("charlie@external")),
		Relation: ofganames.CanAddModelRelation,
		Target:   ofganames.ConvertTag(names.NewCloudTag("test")),
	}},
}, {
	name:           "Admin revokes 'add-model' from a user with no access",
	env:            revokeCloudAccessTestEnv,
	username:       "alice@external",
	cloud:          "test",
	targetUsername: "daphne@external",
	access:         "add-model",
	expectRelations: []openfga.Tuple{{
		Object:   ofganames.ConvertTag(names.NewUserTag("alice@external")),
		Relation: ofganames.AdministratorRelation,
		Target:   ofganames.ConvertTag(names.NewCloudTag("test")),
	}, {
		Object:   ofganames.ConvertTag(names.NewUserTag("bob@external")),
		Relation: ofganames.AdministratorRelation,
		Target:   ofganames.ConvertTag(names.NewCloudTag("test")),
	}, {
		Object:   ofganames.ConvertTag(names.NewUserTag("charlie@external")),
		Relation: ofganames.CanAddModelRelation,
		Target:   ofganames.ConvertTag(names.NewCloudTag("test")),
	}},
}, {
	name:           "Admin revokes 'admin' from a user with no access",
	env:            revokeCloudAccessTestEnv,
	username:       "alice@external",
	cloud:          "test",
	targetUsername: "daphne@external",
	access:         "admin",
	expectRelations: []openfga.Tuple{{
		Object:   ofganames.ConvertTag(names.NewUserTag("alice@external")),
		Relation: ofganames.AdministratorRelation,
		Target:   ofganames.ConvertTag(names.NewCloudTag("test")),
	}, {
		Object:   ofganames.ConvertTag(names.NewUserTag("bob@external")),
		Relation: ofganames.AdministratorRelation,
		Target:   ofganames.ConvertTag(names.NewCloudTag("test")),
	}, {
		Object:   ofganames.ConvertTag(names.NewUserTag("charlie@external")),
		Relation: ofganames.CanAddModelRelation,
		Target:   ofganames.ConvertTag(names.NewCloudTag("test")),
	}},
}, {
	name:           "Admin revokes 'add-model' access from a user who has separate tuples for all accesses (add-model/admin)",
	env:            revokeCloudAccessTestEnv,
	username:       "alice@external",
	cloud:          "test",
	targetUsername: "charlie@external",
	access:         "add-model",
	extraInitialTuples: []openfga.Tuple{{
		Object:   ofganames.ConvertTag(names.NewUserTag("charlie@external")),
		Relation: ofganames.AdministratorRelation,
		Target:   ofganames.ConvertTag(names.NewCloudTag("test")),
	},
	// No need to add the 'add-model' relation, because it's already there due to the environment setup.
	},
	expectRelations: []openfga.Tuple{{
		Object:   ofganames.ConvertTag(names.NewUserTag("alice@external")),
		Relation: ofganames.AdministratorRelation,
		Target:   ofganames.ConvertTag(names.NewCloudTag("test")),
	}, {
		Object:   ofganames.ConvertTag(names.NewUserTag("bob@external")),
		Relation: ofganames.AdministratorRelation,
		Target:   ofganames.ConvertTag(names.NewCloudTag("test")),
	}},
	expectRemovedRelations: []openfga.Tuple{{
		Object:   ofganames.ConvertTag(names.NewUserTag("charlie@external")),
		Relation: ofganames.AdministratorRelation,
		Target:   ofganames.ConvertTag(names.NewCloudTag("test")),
	}, {
		Object:   ofganames.ConvertTag(names.NewUserTag("charlie@external")),
		Relation: ofganames.CanAddModelRelation,
		Target:   ofganames.ConvertTag(names.NewCloudTag("test")),
	}},
}, {
	name:           "Admin revokes 'admin' access from a user who has separate tuples for all accesses (add-model/admin)",
	env:            revokeCloudAccessTestEnv,
	username:       "alice@external",
	cloud:          "test",
	targetUsername: "charlie@external",
	access:         "admin",
	extraInitialTuples: []openfga.Tuple{{
		Object:   ofganames.ConvertTag(names.NewUserTag("charlie@external")),
		Relation: ofganames.AdministratorRelation,
		Target:   ofganames.ConvertTag(names.NewCloudTag("test")),
	},
	// No need to add the 'add-model' relation, because it's already there due to the environment setup.
	},
	expectRelations: []openfga.Tuple{{
		Object:   ofganames.ConvertTag(names.NewUserTag("alice@external")),
		Relation: ofganames.AdministratorRelation,
		Target:   ofganames.ConvertTag(names.NewCloudTag("test")),
	}, {
		Object:   ofganames.ConvertTag(names.NewUserTag("bob@external")),
		Relation: ofganames.AdministratorRelation,
		Target:   ofganames.ConvertTag(names.NewCloudTag("test")),
	}, {
		Object:   ofganames.ConvertTag(names.NewUserTag("charlie@external")),
		Relation: ofganames.CanAddModelRelation,
		Target:   ofganames.ConvertTag(names.NewCloudTag("test")),
	}},
	expectRemovedRelations: []openfga.Tuple{{
		Object:   ofganames.ConvertTag(names.NewUserTag("charlie@external")),
		Relation: ofganames.AdministratorRelation,
		Target:   ofganames.ConvertTag(names.NewCloudTag("test")),
	}},
}, {
	name:            "UserNotAuthorized",
	env:             revokeCloudAccessTestEnv,
	username:        "charlie@external",
	cloud:           "test",
	targetUsername:  "bob@external",
	access:          "add-model",
	expectError:     `unauthorized`,
	expectErrorCode: errors.CodeUnauthorized,
}, {
	name:           "DialError",
	env:            revokeCloudAccessTestEnv,
	dialError:      errors.E("test dial error"),
	username:       "alice@external",
	cloud:          "test",
	targetUsername: "bob@external",
	access:         "add-model",
	expectError:    `test dial error`,
}, {
	name:           "unknown access",
	env:            revokeCloudAccessTestEnv,
	username:       "alice@external",
	cloud:          "test",
	targetUsername: "bob@external",
	access:         "some-unknown-access",
	expectError:    `failed to recognize given access: "some-unknown-access"`,
}}

func TestRevokeCloudAccess(t *testing.T) {
	c := qt.New(t)

	for _, t := range revokeCloudAccessTests {
		tt := t
		c.Run(tt.name, func(c *qt.C) {
			ctx := context.Background()

			client, _, _, err := jimmtest.SetupTestOFGAClient(c.Name(), tt.name)
			c.Assert(err, qt.IsNil)

			env := jimmtest.ParseEnvironment(c, tt.env)
			dialer := &jimmtest.Dialer{
				API: &jimmtest.API{},
				Err: tt.dialError,
			}
			j := &jimm.JIMM{
				Database: db.Database{
					DB: jimmtest.MemoryDB(c, nil),
				},
				Dialer:        dialer,
				OpenFGAClient: client,
			}

			err = j.Database.Migrate(ctx, false)
			c.Assert(err, qt.IsNil)
			env.PopulateDB(c, j.Database, client)

			if tt.extraInitialTuples != nil && len(tt.extraInitialTuples) > 0 {
				err = client.AddRelation(ctx, tt.extraInitialTuples...)
				c.Assert(err, qt.IsNil)
			}

			if tt.expectRemovedRelations != nil {
				for _, tuple := range tt.expectRemovedRelations {
					value, err := client.CheckRelation(ctx, tuple, false)
					c.Assert(err, qt.IsNil)
					c.Assert(value, qt.IsTrue, qt.Commentf("expected the tuple to exist before revoking"))
				}
			}

			dbUser := env.User(tt.username).DBObject(c, j.Database, client)
			user := openfga.NewUser(&dbUser, client)

			err = j.RevokeCloudAccess(ctx, user, names.NewCloudTag(tt.cloud), names.NewUserTag(tt.targetUsername), tt.access)
			c.Assert(dialer.IsClosed(), qt.Equals, true)
			if tt.expectError != "" {
				c.Check(err, qt.ErrorMatches, tt.expectError)
				if tt.expectErrorCode != "" {
					c.Check(errors.ErrorCode(err), qt.Equals, tt.expectErrorCode)
				}
				return
			}
			c.Assert(err, qt.IsNil)
			if tt.expectRemovedRelations != nil {
				for _, tuple := range tt.expectRemovedRelations {
					value, err := client.CheckRelation(ctx, tuple, false)
					c.Assert(err, qt.IsNil)
					c.Assert(value, qt.IsFalse, qt.Commentf("expected the tuple to be removed after revoking"))
				}
			}
			if tt.expectRelations != nil {
				for _, tuple := range tt.expectRelations {
					value, err := client.CheckRelation(ctx, tuple, false)
					c.Assert(err, qt.IsNil)
					c.Assert(value, qt.IsTrue, qt.Commentf("expected the tuple to exist after revoking"))
				}
			}
		})
	}
}

const removeCloudTestEnv = `clouds:
- name: test-cloud
  type: test-provider
  regions:
  - name: test-cloud-region
- name: test
  type: kubernetes
  host-cloud-region: test-cloud/test-cloud-region
  regions:
  - name: default
  users:
  - user: alice@external
    access: admin
  - user: bob@external
    access: add-model
controllers:
- name: controller-1
  uuid: 00000001-0000-0000-0000-000000000001
  cloud: test-cloud
  region: test-cloud-region
  cloud-regions:
  - cloud: test-cloud
    region: test-cloud-region
    priority: 10
  - cloud: test
    region: default
    priority: 1
`

var removeCloudTests = []struct {
	name            string
	env             string
	removeCloud     func(context.Context, names.CloudTag) error
	dialError       error
	username        string
	cloud           string
	expectError     string
	expectErrorCode errors.Code
}{{
	name:            "CloudNotFound",
	username:        "alice@external",
	cloud:           "test2",
	expectError:     `cloud "test2" not found`,
	expectErrorCode: errors.CodeNotFound,
}, {
	name: "Success",
	env:  removeCloudTestEnv,
	removeCloud: func(_ context.Context, ct names.CloudTag) error {
		if ct.Id() != "test" {
			return errors.E("bad cloud tag")
		}
		return nil
	},
	username: "alice@external",
	cloud:    "test",
}, {
	name:            "UserNotAuthorized",
	env:             removeCloudTestEnv,
	username:        "bob@external",
	cloud:           "test",
	expectError:     `unauthorized`,
	expectErrorCode: errors.CodeUnauthorized,
}, {
	name:        "DialError",
	env:         removeCloudTestEnv,
	dialError:   errors.E("test dial error"),
	username:    "alice@external",
	cloud:       "test",
	expectError: `test dial error`,
}, {
	name: "APIError",
	env:  removeCloudTestEnv,
	removeCloud: func(_ context.Context, mt names.CloudTag) error {
		return errors.E("test error")
	},
	username:    "alice@external",
	cloud:       "test",
	expectError: `test error`,
}}

func TestRemoveCloud(t *testing.T) {
	c := qt.New(t)

	for _, test := range removeCloudTests {
		c.Run(test.name, func(c *qt.C) {
			ctx := context.Background()

			client, _, _, err := jimmtest.SetupTestOFGAClient(c.Name(), test.name)
			c.Assert(err, qt.IsNil)

			env := jimmtest.ParseEnvironment(c, test.env)
			dialer := &jimmtest.Dialer{
				API: &jimmtest.API{
					RemoveCloud_: test.removeCloud,
				},
				Err: test.dialError,
			}
			j := &jimm.JIMM{
				UUID: uuid.NewString(),
				Database: db.Database{
					DB: jimmtest.MemoryDB(c, nil),
				},
				Dialer:        dialer,
				OpenFGAClient: client,
			}
			err = j.Database.Migrate(ctx, false)
			c.Assert(err, qt.IsNil)
			env.PopulateDB(c, j.Database, client)

			dbUser := env.User(test.username).DBObject(c, j.Database, client)
			user := openfga.NewUser(&dbUser, client)

			err = j.RemoveCloud(ctx, user, names.NewCloudTag(test.cloud))
			c.Assert(dialer.IsClosed(), qt.Equals, true)
			if test.expectError != "" {
				c.Check(err, qt.ErrorMatches, test.expectError)
				if test.expectErrorCode != "" {
					c.Check(errors.ErrorCode(err), qt.Equals, test.expectErrorCode)
				}
				return
			}
			c.Assert(err, qt.IsNil)
			cl := dbmodel.Cloud{
				Name: test.cloud,
			}
			err = j.Database.GetCloud(ctx, &cl)
			c.Assert(errors.ErrorCode(err), qt.Equals, errors.CodeNotFound)
		})
	}
}

const updateCloudTestEnv = `clouds:
- name: test-cloud
  type: test-provider
  regions:
  - name: test-cloud-region
- name: test
  type: kubernetes
  host-cloud-region: test-cloud/test-cloud-region
  regions:
  - name: default
  users:
  - user: alice@external
    access: admin
  - user: bob@external
    access: admin
controllers:
- name: controller-1
  uuid: 00000001-0000-0000-0000-000000000001
  cloud: test-cloud
  region: test-cloud-region
  cloud-regions:
  - cloud: test-cloud
    region: test-cloud-region
    priority: 10
  - cloud: test
    region: default
    priority: 1
users:
- username: alice@external
  controller-access: superuser
`

var updateCloudTests = []struct {
	name            string
	env             string
	updateCloud     func(context.Context, names.CloudTag, jujuparams.Cloud) error
	dialError       error
	username        string
	cloud           string
	update          jujuparams.Cloud
	expectError     string
	expectErrorCode errors.Code
	expectCloud     dbmodel.Cloud
}{{
	name:            "CloudNotFound",
	username:        "alice@external",
	cloud:           "test2",
	expectError:     `cloud "test2" not found`,
	expectErrorCode: errors.CodeNotFound,
}, /* NOTE (alesstimec) Need to figure out what makes test-cloud
	                        a public cloud giving alice@external the right
							to update it.
			{
					name: "SuccessPublicCloud",
					env:  updateCloudTestEnv,
					updateCloud: func(_ context.Context, ct names.CloudTag, c jujuparams.Cloud) error {
						if ct.Id() != "test-cloud" {
							return errors.E("bad cloud tag")
						}
						return nil
					},
					username: "alice@external",
					cloud:    "test-cloud",
					update: jujuparams.Cloud{
						Type:             "test-provider",
						AuthTypes:        []string{"empty", "userpass"},
						Endpoint:         "https://example.com",
						IdentityEndpoint: "https://identity.example.com",
						StorageEndpoint:  "https://storage.example.com",
						Regions: []jujuparams.CloudRegion{{
							Name:             "test-cloud-region",
							Endpoint:         "https://region.example.com",
							IdentityEndpoint: "https://identity.region.example.com",
							StorageEndpoint:  "https://storage.region.example.com",
						}, {
							Name:             "test-cloud-region-2",
							Endpoint:         "https://region2.example.com",
							IdentityEndpoint: "https://identity.region2.example.com",
							StorageEndpoint:  "https://storage.region2.example.com",
						}},
					},
					expectCloud: dbmodel.Cloud{
						Name:             "test-cloud",
						Type:             "test-provider",
						AuthTypes:        dbmodel.Strings{"empty", "userpass"},
						Endpoint:         "https://example.com",
						IdentityEndpoint: "https://identity.example.com",
						StorageEndpoint:  "https://storage.example.com",
						Regions: []dbmodel.CloudRegion{{
							Name:             "test-cloud-region",
							Endpoint:         "https://region.example.com",
							IdentityEndpoint: "https://identity.region.example.com",
							StorageEndpoint:  "https://storage.region.example.com",
							Controllers: []dbmodel.CloudRegionControllerPriority{{
								Controller: dbmodel.Controller{
									Name:        "controller-1",
									UUID:        "00000001-0000-0000-0000-000000000001",
									CloudName:   "test-cloud",
									CloudRegion: "test-cloud-region",
								},
								Priority: 10,
							}},
						}, {
							Name:             "test-cloud-region-2",
							Endpoint:         "https://region2.example.com",
							IdentityEndpoint: "https://identity.region2.example.com",
							StorageEndpoint:  "https://storage.region2.example.com",
							Controllers: []dbmodel.CloudRegionControllerPriority{{
								Controller: dbmodel.Controller{
									Name:        "controller-1",
									UUID:        "00000001-0000-0000-0000-000000000001",
									CloudName:   "test-cloud",
									CloudRegion: "test-cloud-region",
								},
								Priority: 1,
							}},
						}},
					},
				},*/
	{
		name: "SuccessHostedCloud",
		env:  updateCloudTestEnv,
		updateCloud: func(_ context.Context, ct names.CloudTag, c jujuparams.Cloud) error {
			if ct.Id() != "test" {
				return errors.E("bad cloud tag")
			}
			return nil
		},
		username: "bob@external",
		cloud:    "test",
		update: jujuparams.Cloud{
			Type:             "kubernetes",
			HostCloudRegion:  "test-cloud/test-cloud-region",
			AuthTypes:        []string{"empty", "userpass"},
			Endpoint:         "https://k8s.example.com",
			IdentityEndpoint: "https://k8s.identity.example.com",
			StorageEndpoint:  "https://k8s.storage.example.com",
			Regions: []jujuparams.CloudRegion{{
				Name: "default",
			}},
		},
		expectCloud: dbmodel.Cloud{
			Name:             "test",
			Type:             "kubernetes",
			HostCloudRegion:  "test-cloud/test-cloud-region",
			AuthTypes:        []string{"empty", "userpass"},
			Endpoint:         "https://k8s.example.com",
			IdentityEndpoint: "https://k8s.identity.example.com",
			StorageEndpoint:  "https://k8s.storage.example.com",
			Regions: []dbmodel.CloudRegion{{
				Name: "default",
				Controllers: []dbmodel.CloudRegionControllerPriority{{
					Controller: dbmodel.Controller{
						Name:        "controller-1",
						UUID:        "00000001-0000-0000-0000-000000000001",
						CloudName:   "test-cloud",
						CloudRegion: "test-cloud-region",
					},
					Priority: 1,
				}},
			}},
			Users: []dbmodel.UserCloudAccess{{
				Username: "alice@external",
				User: dbmodel.User{
					Username:         "alice@external",
					ControllerAccess: "superuser",
				},
				CloudName: "test",
				Access:    "admin",
			}, {
				Username: "bob@external",
				User: dbmodel.User{
					Username:         "bob@external",
					ControllerAccess: "login",
				},
				CloudName: "test",
				Access:    "admin",
			}},
		},
	}, {
		name:            "UserNotAuthorized",
		env:             updateCloudTestEnv,
		username:        "bob@external",
		cloud:           "test-cloud",
		expectError:     `unauthorized`,
		expectErrorCode: errors.CodeUnauthorized,
	}, {
		name:        "DialError",
		env:         updateCloudTestEnv,
		dialError:   errors.E("test dial error"),
		username:    "alice@external",
		cloud:       "test",
		expectError: `test dial error`,
	}, {
		name: "APIError",
		env:  updateCloudTestEnv,
		updateCloud: func(context.Context, names.CloudTag, jujuparams.Cloud) error {
			return errors.E("test error")
		},
		username:    "alice@external",
		cloud:       "test",
		expectError: `test error`,
	}}

func TestUpdateCloud(t *testing.T) {
	c := qt.New(t)

	for _, test := range updateCloudTests {
		c.Run(test.name, func(c *qt.C) {
			ctx := context.Background()

			client, _, _, err := jimmtest.SetupTestOFGAClient(c.Name(), test.name)
			c.Assert(err, qt.IsNil)

			env := jimmtest.ParseEnvironment(c, test.env)
			dialer := &jimmtest.Dialer{
				API: &jimmtest.API{
					UpdateCloud_: test.updateCloud,
				},
				Err:          test.dialError,
				UUID:         "00000001-0000-0000-0000-000000000001",
				AgentVersion: "1",
			}
			j := &jimm.JIMM{
				UUID: uuid.NewString(),
				Database: db.Database{
					DB: jimmtest.MemoryDB(c, nil),
				},
				Dialer:        dialer,
				OpenFGAClient: client,
			}
			err = j.Database.Migrate(ctx, false)
			c.Assert(err, qt.IsNil)
			env.PopulateDB(c, j.Database, client)

			dbUser := env.User(test.username).DBObject(c, j.Database, client)
			user := openfga.NewUser(&dbUser, client)

			tag := names.NewCloudTag(test.cloud)
			err = j.UpdateCloud(ctx, user, tag, test.update)
			c.Assert(dialer.IsClosed(), qt.Equals, true)
			if test.expectError != "" {
				c.Check(err, qt.ErrorMatches, test.expectError)
				if test.expectErrorCode != "" {
					c.Check(errors.ErrorCode(err), qt.Equals, test.expectErrorCode)
				}
				return
			}
			c.Assert(err, qt.IsNil)
			var cloud dbmodel.Cloud
			cloud.SetTag(tag)
			err = j.Database.GetCloud(ctx, &cloud)
			c.Assert(err, qt.IsNil)
			c.Check(cloud, jimmtest.DBObjectEquals, test.expectCloud)
		})
	}
}

const removeCloudFromControllerTestEnv = `clouds:
- name: test-cloud
  type: test-provider
  regions:
  - name: test-cloud-region-1
  - name: test-cloud-region-2
- name: test-cloud-2
  type: test-provider
  regions:
  - name: default
  users:
  - user: alice@external
    access: admin
  - user: bob@external
    access: add-model
- name: test
  type: kubernetes
  host-cloud-region: test-cloud/test-cloud-region-1
  regions:
  - name: default
  users:
  - user: alice@external
    access: admin
  - user: bob@external
    access: add-model
controllers:
- name: controller-1
  uuid: 00000001-0000-0000-0000-000000000001
  cloud: test-cloud
  region: test-cloud-region
  cloud-regions:
  - cloud: test-cloud
    region: test-cloud-region-1
    priority: 10
  - cloud: test
    region: default
    priority: 1
- name: controller-2
  uuid: 00000001-0000-0000-0000-000000000002
  cloud: test-cloud
  region: test-cloud-region
  cloud-regions:
  - cloud: test-cloud
    region: test-cloud-region-2
    priority: 10
  - cloud: test
    region: default
    priority: 1
  - cloud: test-cloud-2
    region: default
    priority: 2
`

var removeCloudFromControllerTests = []struct {
	name            string
	env             string
	removeCloud     func(context.Context, names.CloudTag) error
	dialError       error
	username        string
	cloud           string
	controllerName  string
	expectError     string
	expectErrorCode errors.Code
	assertSuccess   func(c *qt.C, j *jimm.JIMM)
}{{
	name:            "CloudNotFound",
	username:        "alice@external",
	cloud:           "test2",
	controllerName:  "controller-2",
	expectError:     `cloud "test2" not found`,
	expectErrorCode: errors.CodeNotFound,
}, {
	name: "Success - with other controllers for the cloud",
	env:  removeCloudFromControllerTestEnv,
	removeCloud: func(_ context.Context, ct names.CloudTag) error {
		if ct.Id() != "test" {
			return errors.E("bad cloud tag")
		}
		return nil
	},
	username:       "alice@external",
	cloud:          "test",
	controllerName: "controller-2",
	assertSuccess: func(c *qt.C, j *jimm.JIMM) {
		cloud := dbmodel.Cloud{
			Name: "test",
		}
		err := j.Database.GetCloud(context.Background(), &cloud)
		c.Assert(err, qt.Equals, nil)
		for _, cr := range cloud.Regions {
			for _, crp := range cr.Controllers {
				c.Assert(crp.Controller.Name, qt.Not(qt.Equals), "controller-2")
			}
		}
	},
}, {
	name: "Success - the only controller for the cloud",
	env:  removeCloudFromControllerTestEnv,
	removeCloud: func(_ context.Context, ct names.CloudTag) error {
		if ct.Id() != "test-cloud-2" {
			return errors.E("bad cloud tag")
		}
		return nil
	},
	username:       "alice@external",
	cloud:          "test-cloud-2",
	controllerName: "controller-2",
	assertSuccess: func(c *qt.C, j *jimm.JIMM) {
		cloud := dbmodel.Cloud{
			Name: "test-cloud-2",
		}
		err := j.Database.GetCloud(context.Background(), &cloud)
		c.Check(errors.ErrorCode(err), qt.Equals, errors.CodeNotFound)
	},
}, {
	name:            "UserNotAutfhorized",
	env:             removeCloudFromControllerTestEnv,
	username:        "bob@external",
	cloud:           "test",
	controllerName:  "controller-2",
	expectError:     `unauthorized`,
	expectErrorCode: errors.CodeUnauthorized,
}, {
	name:           "DialError",
	env:            removeCloudFromControllerTestEnv,
	dialError:      errors.E("test dial error"),
	username:       "alice@external",
	cloud:          "test",
	controllerName: "controller-2",
	expectError:    `test dial error`,
}, {
	name: "APIError",
	env:  removeCloudFromControllerTestEnv,
	removeCloud: func(_ context.Context, mt names.CloudTag) error {
		return errors.E("test error")
	},
	username:       "alice@external",
	cloud:          "test",
	controllerName: "controller-2",
	expectError:    `test error`,
}}

func TestRemoveFromControllerCloud(t *testing.T) {
	c := qt.New(t)

	for _, test := range removeCloudFromControllerTests {
		c.Run(test.name, func(c *qt.C) {
			ctx := context.Background()

			client, _, _, err := jimmtest.SetupTestOFGAClient(c.Name(), test.name)
			c.Assert(err, qt.IsNil)

			env := jimmtest.ParseEnvironment(c, test.env)
			dialer := &jimmtest.Dialer{
				API: &jimmtest.API{
					RemoveCloud_: test.removeCloud,
				},
				Err: test.dialError,
			}
			j := &jimm.JIMM{
				UUID: uuid.NewString(),
				Database: db.Database{
					DB: jimmtest.MemoryDB(c, nil),
				},
				Dialer:        dialer,
				OpenFGAClient: client,
			}
			err = j.Database.Migrate(ctx, false)
			c.Assert(err, qt.IsNil)
			env.PopulateDB(c, j.Database, client)

			dbUser := env.User(test.username).DBObject(c, j.Database, client)
			user := openfga.NewUser(&dbUser, client)

			err = j.RemoveCloudFromController(ctx, user, test.controllerName, names.NewCloudTag(test.cloud))
			c.Assert(dialer.IsClosed(), qt.Equals, true)
			if test.expectError != "" {
				c.Check(err, qt.ErrorMatches, test.expectError)
				if test.expectErrorCode != "" {
					c.Check(errors.ErrorCode(err), qt.Equals, test.expectErrorCode)
				}
				return
			}
			c.Assert(err, qt.IsNil)
			test.assertSuccess(c, j)
		})
	}
}<|MERGE_RESOLUTION|>--- conflicted
+++ resolved
@@ -916,11 +916,7 @@
 			dbUser := env.User(test.username).DBObject(c, j.Database, client)
 			user := openfga.NewUser(&dbUser, client)
 
-<<<<<<< HEAD
-			err = j.AddHostedCloud(ctx, user, names.NewCloudTag(test.cloudName), test.cloud)
-=======
-			err = j.AddHostedCloud(ctx, &u, names.NewCloudTag(test.cloudName), test.cloud, false)
->>>>>>> f8efcdeb
+			err = j.AddHostedCloud(ctx, user, names.NewCloudTag(test.cloudName), test.cloud, false)
 			c.Assert(dialer.IsClosed(), qt.Equals, true)
 			if test.expectError != "" {
 				c.Assert(err, qt.ErrorMatches, test.expectError)
@@ -1210,12 +1206,8 @@
 			dbUser := env.User(test.username).DBObject(c, j.Database, client)
 			user := openfga.NewUser(&dbUser, client)
 
-<<<<<<< HEAD
-			err = j.AddCloudToController(ctx, user, test.controllerName, names.NewCloudTag(test.cloudName), test.cloud)
-=======
 			// Note that the force flag has no effect here because the Juju responses are mocked.
-			err = j.AddCloudToController(ctx, &u, test.controllerName, names.NewCloudTag(test.cloudName), test.cloud, false)
->>>>>>> f8efcdeb
+			err = j.AddCloudToController(ctx, user, test.controllerName, names.NewCloudTag(test.cloudName), test.cloud, false)
 			c.Assert(dialer.IsClosed(), qt.Equals, true)
 			if test.expectError != "" {
 				c.Check(err, qt.ErrorMatches, test.expectError)
