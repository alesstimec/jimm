--- conflicted
+++ resolved
@@ -1,26 +1,14 @@
 {
-<<<<<<< HEAD
-  "request_id": "d744f28c-3805-5fb5-a0a9-7db946fff632",
-=======
   "request_id": "7c62e6bc-c1a8-4101-30e0-6ceb8dd4083b",
->>>>>>> dac04609
   "lease_id": "",
   "lease_duration": 0,
   "renewable": false,
   "data": {
-<<<<<<< HEAD
-    "secret_id": "1001dcb9-4832-4918-bbc2-2dde298f03e3",
-    "secret_id_accessor": "dfd3a052-cc9f-ff3b-1078-1d56a43012ff",
-    "secret_id_num_uses": 0,
-    "secret_id_ttl": 0,
-    "role_id": "e5f036a7-86af-0aa4-8281-bb39d2777981"
-=======
     "secret_id": "59563460-fe2e-0733-bbf7-aa7a24fd8a82",
     "secret_id_accessor": "c4436343-855c-d6d5-2d67-c78f39cffcac",
     "secret_id_num_uses": 0,
     "secret_id_ttl": 0,
     "role_id": "96b32ea7-7fa7-f804-b20c-8a31c082a9ce"
->>>>>>> dac04609
   },
   "warnings": null
 }