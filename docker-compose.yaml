--- conflicted
+++ resolved
@@ -233,10 +233,7 @@
 
   keycloak:
     image: docker.io/bitnami/keycloak:23
-<<<<<<< HEAD
     container_name: keycloak
-=======
->>>>>>> b5a3ea4d
     environment:
       KEYCLOAK_HTTP_PORT: 8082
       KEYCLOAK_ENABLE_HEALTH_ENDPOINTS: true
@@ -250,11 +247,7 @@
     ports:
       - "8082:8082"
     healthcheck:
-<<<<<<< HEAD
       test: [ "CMD", "curl", "http://localhost:8082/realms/jimm/.well-known/openid-configuration" ]
-=======
-      test: [ "CMD", "curl", "http://0.0.0.0:8082/health/started" ]
->>>>>>> b5a3ea4d
       interval: 5s
       timeout: 5s
       retries: 30